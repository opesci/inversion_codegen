--- conflicted
+++ resolved
@@ -9,14 +9,9 @@
 
 from devito.tools import Pickable, as_tuple
 
-<<<<<<< HEAD
 __all__ = ['FrozenExpr', 'Eq', 'CondEq', 'CondNe', 'IntDiv',
-           'FunctionFromPointer', 'ListInitializer', 'taylor_sin', 'taylor_cos',
-=======
-__all__ = ['FrozenExpr', 'Eq', 'CondEq', 'CondNe', 'Mul', 'Add', 'IntDiv',
            'FunctionFromPointer', 'FieldFromPointer', 'FieldFromComposite',
            'ListInitializer', 'Byref', 'Macro', 'taylor_sin', 'taylor_cos',
->>>>>>> 24074633
            'bhaskara_sin', 'bhaskara_cos']
 
 
