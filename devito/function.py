from collections import OrderedDict
from itertools import product

import sympy
import numpy as np
from psutil import virtual_memory
from mpi4py import MPI
from cached_property import cached_property

from devito.cgen_utils import INT, cast_mapper
from devito.data import Data, default_allocator, first_touch
from devito.dimension import Dimension, ConditionalDimension, DefaultDimension
from devito.equation import Eq, Inc
from devito.exceptions import InvalidArgument
from devito.logger import debug, warning
from devito.parameters import configuration
from devito.symbolics import indexify, retrieve_functions
from devito.finite_differences import Differentiable, generate_fd_shortcuts
from devito.types import (AbstractCachedFunction, AbstractCachedSymbol, Symbol, Scalar,
                          OWNED, HALO, LEFT, RIGHT)
from devito.tools import (EnrichedTuple, Tag, ReducerMap, ArgProvider, as_tuple,
                          flatten, is_integer, prod, powerset, filter_ordered,
                          memoized_meth)

__all__ = ['Constant', 'Function', 'TimeFunction', 'SparseFunction',
           'SparseTimeFunction', 'PrecomputedSparseFunction',
           'PrecomputedSparseTimeFunction', 'Buffer', 'NODE', 'CELL']


class Constant(AbstractCachedSymbol, ArgProvider):

    """
    Symbol representing constant values in symbolic equations.

    .. note::

        The parameters must always be given as keyword arguments, since
        SymPy uses ``*args`` to (re-)create the dimension arguments of the
        symbolic function.
    """

    is_Input = True
    is_Constant = True
    is_Scalar = True

    def __init__(self, *args, **kwargs):
        if not self._cached():
            self._value = kwargs.get('value')

    @classmethod
    def __dtype_setup__(cls, **kwargs):
        return kwargs.get('dtype', np.float32)

    @property
    def data(self):
        """The value of the data object, as a scalar (int, float, ...)."""
        return self.dtype(self._value)

    @data.setter
    def data(self, val):
        self._value = val

    @property
    def _arg_names(self):
        """Return a tuple of argument names introduced by this symbol."""
        return (self.name,)

    def _arg_defaults(self, alias=None):
        """
        Returns a map of default argument values defined by this symbol.
        """
        key = alias or self
        return {key.name: self.data}

    def _arg_values(self, **kwargs):
        """
        Returns a map of argument values after evaluating user input. If no
        user input is provided, return a default value.

        :param kwargs: Dictionary of user-provided argument overrides.
        """
        if self.name in kwargs:
            new = kwargs.pop(self.name)
            if isinstance(new, Constant):
                return new._arg_defaults(alias=self)
            else:
                return {self.name: new}
        else:
            return self._arg_defaults()

    def _arg_check(self, args, intervals):
        """
        Check that ``args`` contains legal runtime values bound to ``self``.
        """
        if self.name not in args:
            raise InvalidArgument("No runtime value for %s" % self.name)
        key = args[self.name]
        try:
            # Might be a plain number, w/o a dtype field
            if key.dtype != self.dtype:
                warning("Data type %s of runtime value `%s` does not match the "
                        "Constant data type %s" % (key.dtype, self.name, self.dtype))
        except AttributeError:
            pass

    _pickle_kwargs = AbstractCachedSymbol._pickle_kwargs + ['_value']


class TensorFunction(AbstractCachedFunction, ArgProvider):

    """
    Utility class to encapsulate all symbolic types that represent
    tensor (array) data.

    .. note::

        Users should not instantiate this class. Use :class:`Function` or
        :class:`SparseFunction` (or their subclasses) instead.
    """

    # Required by SymPy, otherwise the presence of __getitem__ will make SymPy
    # think that a TensorFunction is actually iterable, thus breaking many of
    # its key routines (e.g., solve)
    _iterable = False

    is_Input = True
    is_TensorFunction = True
    is_Tensor = True

    def __init__(self, *args, **kwargs):
        if not self._cached():
            super(TensorFunction, self).__init__(*args, **kwargs)

            # There may or may not be a `Grid` attached to the TensorFunction
            self._grid = kwargs.get('grid')

            # Staggering metadata
            self._staggered = self.__staggered_setup__(**kwargs)

            # Data-related properties and data initialization
            self._data = None
            self._first_touch = kwargs.get('first_touch', configuration['first_touch'])
            self._allocator = kwargs.get('allocator', default_allocator())
            initializer = kwargs.get('initializer')
            if initializer is None or callable(initializer):
                # Initialization postponed until the first access to .data
                self._initializer = initializer
            elif isinstance(initializer, (np.ndarray, list, tuple)):
                # Allocate memory and initialize it. Note that we do *not* hold
                # a reference to the user-provided buffer
                self._initializer = None
                if len(initializer) > 0:
                    self.data_allocated[:] = initializer
                else:
                    # This is a corner case -- we might get here, for example, when
                    # running with MPI and some processes get 0-size arrays after
                    # domain decomposition. We touch the data anyway to avoid the
                    # case ``self._data is None``
                    self.data
            else:
                raise ValueError("`initializer` must be callable or buffer, not %s"
                                 % type(initializer))

    def _allocate_memory(func):
        """Allocate memory as a :class:`Data`."""
        def wrapper(self):
            if self._data is None:
                debug("Allocating memory for %s%s" % (self.name, self.shape_allocated))
                self._data = Data(self.shape_allocated, self.indices, self.dtype,
                                  allocator=self._allocator)
                if self._first_touch:
                    first_touch(self)
                if callable(self._initializer):
                    if self._first_touch:
                        warning("`first touch` together with `initializer` causing "
                                "redundant data initialization")
                    try:
                        self._initializer(self._data)
                    except ValueError:
                        # Perhaps user only wants to initialise the physical domain
                        self._initializer(self._data[self._mask_domain])
                else:
                    self._data.fill(0)
            return func(self)
        return wrapper

    @classmethod
    def __dtype_setup__(cls, **kwargs):
        grid = kwargs.get('grid')
        dtype = kwargs.get('dtype')
        if dtype is not None:
            return dtype
        elif grid is not None:
            return grid.dtype
        else:
            return np.float32

    def __staggered_setup__(self, **kwargs):
        """
        Setup staggering-related metadata. This method assigns: ::

            * 0 to non-staggered dimensions;
            * 1 to staggered dimensions.
        """
        staggered = kwargs.get('staggered')
        if staggered is None:
            self.is_Staggered = False
            return tuple(0 for _ in self.indices)
        else:
            self.is_Staggered = True
            if staggered is NODE:
                staggered = ()
            elif staggered is CELL:
                staggered = self.indices
            else:
                staggered = as_tuple(staggered)
            mask = []
            for d in self.indices:
                if d in staggered:
                    mask.append(1)
                elif -d in staggered:
                    mask.append(-1)
                else:
                    mask.append(0)
            return tuple(mask)

    @property
    def _data_buffer(self):
        """Reference to the data. Unlike ``data, data_with_halo, data_allocated``,
        this *never* returns a view of the data. This method is for internal use only."""
        return self.data_allocated

    @property
    def _mem_external(self):
        return True

    @property
    def grid(self):
        return self._grid

    @property
    def staggered(self):
        return self._staggered

    @property
    def shape(self):
        """
        Shape of the domain associated with this :class:`TensorFunction`.
        The domain constitutes the area of the data written to in a
        stencil update.
        """
        return self.shape_domain

    @property
    def shape_domain(self):
        """
        Shape of the domain associated with this :class:`TensorFunction`.
        The domain constitutes the area of the data written to in a
        stencil update.

        .. note::

            Alias to ``self.shape``.
        """
        return tuple(i - j for i, j in zip(self._shape, self.staggered))

    @property
    def shape_with_halo(self):
        """
        Shape of the domain plus the read-only stencil boundary associated
        with this :class:`Function`.
        """
        return tuple(j + i + k for i, (j, k) in zip(self.shape_domain, self._halo))

    @property
    def shape_allocated(self):
        """
        Shape of the allocated data associated with this :class:`Function`.
        It includes the domain and halo regions, as well as any additional
        padding outside of the halo.
        """
        return tuple(j + i + k for i, (j, k) in zip(self.shape_with_halo, self._padding))

    @property
    def data(self):
        """
        The domain data values, as a :class:`numpy.ndarray`.

        Elements are stored in row-major format.

        .. note::

            With this accessor you are claiming that you will modify
            the values you get back. If you only need to look at the
            values, use :meth:`data_ro` instead.
        """
        return self.data_domain

    @property
    @_allocate_memory
    def data_domain(self):
        """
        The domain data values.

        Elements are stored in row-major format.

        .. note::

            With this accessor you are claiming that you will modify
            the values you get back. If you only need to look at the
            values, use :meth:`data_ro_domain` instead.

        .. note::

            Alias to ``self.data``.
        """
        self._is_halo_dirty = True
        return self._data[self._mask_domain]

    @property
    @_allocate_memory
    def data_interior(self):
        """
        The interior data values.

        Elements are stored in row-major format.

        .. note::

            With this accessor you are claiming that you will modify
            the values you get back. If you only need to look at the
            values, use :meth:`data_ro_interior` instead.
        """
        self._is_halo_dirty = True
        return self._data[self._mask_interior]

    @property
    @_allocate_memory
    def data_with_halo(self):
        """
        The domain+halo data values.

        Elements are stored in row-major format.

        .. note::

            With this accessor you are claiming that you will modify
            the values you get back. If you only need to look at the
            values, use :meth:`data_ro_with_halo` instead.
        """
        self._is_halo_dirty = True
        self._halo_exchange()
        return self._data[self._mask_with_halo]

    @property
    @_allocate_memory
    def data_allocated(self):
        """
        The allocated data values, that is domain+halo+padding.

        Elements are stored in row-major format.

        .. note::

            With this accessor you are claiming that you will modify
            the values you get back. If you only need to look at the
            values, use :meth:`data_ro_allocated` instead.
        """
        self._is_halo_dirty = True
        self._halo_exchange()
        return self._data

    @property
    @_allocate_memory
    def data_ro_domain(self):
        """
        A read-only view of the domain data values.
        """
        view = self._data[self._mask_domain]
        view.setflags(write=False)
        return view

    @property
    @_allocate_memory
    def data_ro_interior(self):
        """
        A read-only view of the interior data values.
        """
        view = self._data[self._mask_interior]
        view.setflags(write=False)
        return view

    @property
    @_allocate_memory
    def data_ro_with_halo(self):
        """A read-only view of the domain+halo data values."""
        view = self._data[self._mask_with_halo]
        view.setflags(write=False)
        return view

    @property
    @_allocate_memory
    def data_ro_allocated(self):
        """A read-only view of the domain+halo+padding data values."""
        view = self._data.view()
        view.setflags(write=False)
        return view

    @property
    def space_dimensions(self):
        """Tuple of :class:`Dimension`s that define physical space."""
        return tuple(d for d in self.indices if d.is_Space)

    @property
    def initializer(self):
        if self._data is not None:
            return self._data.view(np.ndarray)
        else:
            return self._initializer

    @property
    def symbolic_shape(self):
        """
        Return the symbolic shape of the object. This includes: ::

            * the padding, halo, and domain regions. While halo and padding are
              known quantities (integers), the domain size is represented by a symbol.
            * the shifting induced by the ``staggered`` mask
        """
        symbolic_shape = super(TensorFunction, self).symbolic_shape
        ret = tuple(sympy.Add(i, -j, evaluate=False)
                    for i, j in zip(symbolic_shape, self.staggered))
        return EnrichedTuple(*ret, getters=self.dimensions)

    @property
    def _mask_interior(self):
        """A mask to access the interior region of the allocated data."""
        if self.grid is None:
            glb_pos_map = {d: [LEFT, RIGHT] for d in self.dimensions}
        else:
            glb_pos_map = self.grid.distributor.glb_pos_map
        ret = []
        for d, i in zip(self.dimensions, self._mask_domain):
            if d.is_Space:
                lshift = int(LEFT in glb_pos_map.get(d, []))
                rshift = int(RIGHT in glb_pos_map.get(d, []))
                if i.stop is None:
                    ret.append(slice(i.start + lshift, -rshift or None))
                else:
                    ret.append(slice(i.start + lshift, i.stop - rshift))
            else:
                ret.append(i)
        return tuple(ret)

    def _halo_exchange(self):
        """Perform the halo exchange with the neighboring processes."""
        if MPI.COMM_WORLD.size == 1:
            # Nothing to do
            return
        if MPI.COMM_WORLD.size > 1 and self.grid is None:
            raise RuntimeError("`%s` cannot perfom a halo exchange as it has "
                               "no Grid attached" % self.name)
        if self._in_flight:
            raise RuntimeError("`%s` cannot initiate a halo exchange as previous "
                               "exchanges are still in flight" % self.name)
        for i in self.space_dimensions:
            self.__halo_begin_exchange(i)
            self.__halo_end_exchange(i)
        self._is_halo_dirty = False
        assert not self._in_flight

    def __halo_begin_exchange(self, dim):
        """Begin a halo exchange along a given :class:`Dimension`."""
        distributor = self.grid.distributor
        neighbours = distributor.neighbours
        comm = distributor.comm
        for i in [LEFT, RIGHT]:
            neighbour = neighbours[dim][i]
            owned_region = self._get_view(OWNED, dim, i)
            halo_region = self._get_view(HALO, dim, i)
            sendbuf = np.ascontiguousarray(owned_region)
            recvbuf = np.ndarray(shape=halo_region.shape, dtype=self.dtype)
            self._in_flight.append((dim, i, recvbuf, comm.Irecv(recvbuf, neighbour)))
            self._in_flight.append((dim, i, None, comm.Isend(sendbuf, neighbour)))

    def __halo_end_exchange(self, dim):
        """End a halo exchange along a given :class:`Dimension`."""
        for d, i, payload, req in list(self._in_flight):
            if d == dim:
                status = MPI.Status()
                req.Wait(status=status)
                if payload is not None and status.source != MPI.PROC_NULL:
                    # The MPI.Request `req` originated from a `comm.Irecv`
                    # Now need to scatter the data to the right place
                    self._get_view(HALO, d, i)[:] = payload
            self._in_flight.remove((d, i, payload, req))

    @property
    def _arg_names(self):
        """Return a tuple of argument names introduced by this function."""
        return (self.name,)

    def _arg_defaults(self, alias=None):
        """
        Returns a map of default argument values defined by this symbol.

        :param alias: (Optional) name under which to store values.
        """
        key = alias or self
        args = ReducerMap({key.name: self._data_buffer})

        # Collect default dimension arguments from all indices
        for i, s, o in zip(key.indices, self.shape, self.staggered):
            args.update(i._arg_defaults(start=0, size=s+o))

        # Add MPI-related data structures
        if self.grid is not None:
            args.update(self.grid._arg_defaults())

        return args

    def _arg_values(self, **kwargs):
        """
        Returns a map of argument values after evaluating user input. If no
        user input is provided, return a default value.

        :param kwargs: Dictionary of user-provided argument overrides.
        """
        # Add value override for own data if it is provided, otherwise
        # use defaults
        if self.name in kwargs:
            new = kwargs.pop(self.name)
            if isinstance(new, TensorFunction):
                # Set new values and re-derive defaults
                values = new._arg_defaults(alias=self).reduce_all()
            else:
                # We've been provided a pure-data replacement (array)
                values = {self.name: new}
                # Add value overrides for all associated dimensions
                for i, s, o in zip(self.indices, new.shape, self.staggered):
                    values.update(i._arg_defaults(size=s+o-sum(self._offset_domain[i])))
                # Add MPI-related data structures
                if self.grid is not None:
                    values.update(self.grid._arg_defaults())
        else:
            values = self._arg_defaults(alias=self).reduce_all()

        return values

    def _arg_check(self, args, intervals):
        """
        Check that ``args`` contains legal runtime values bound to ``self``.

        :raises InvalidArgument: If, given the runtime arguments ``args``, an
                                 out-of-bounds access will be performed.
        """
        if self.name not in args:
            raise InvalidArgument("No runtime value for `%s`" % self.name)
        key = args[self.name]
        if len(key.shape) != self.ndim:
            raise InvalidArgument("Shape %s of runtime value `%s` does not match "
                                  "dimensions %s" % (key.shape, self.name, self.indices))
        if key.dtype != self.dtype:
            warning("Data type %s of runtime value `%s` does not match the "
                    "Function data type %s" % (key.dtype, self.name, self.dtype))
        for i, s in zip(self.indices, key.shape):
            i._arg_check(args, s, intervals[i])

    # Pickling support
    _pickle_kwargs = AbstractCachedFunction._pickle_kwargs +\
        ['grid', 'staggered', 'initializer']


class Function(TensorFunction, Differentiable):
    """A :class:`TensorFunction` providing operations to express
    finite-difference approximation. A ``Function`` encapsulates
    space-varying data; for time-varying data, use :class:`TimeFunction`.

    :param name: Name of the symbol
    :param grid: :class:`Grid` object from which to infer the data shape
                 and :class:`Dimension` indices.
    :param space_order: Discretisation order for space derivatives. By default,
                        ``space_order`` points are available on both sides of
                        a generic point of interest, including those on the grid
                        border. Sometimes, fewer points may be necessary; in
                        other cases, depending on the PDE being approximated,
                        more points may be necessary. In such cases, one
                        can pass a 3-tuple ``(o, lp, rp)`` instead of a single
                        integer representing the discretization order. Here,
                        ``o`` is the discretization order, while ``lp`` and ``rp``
                        indicate how many points are expected on left (``lp``)
                        and right (``rp``) of a point of interest.
    :param shape: (Optional) shape of the domain region in grid points.
    :param dimensions: (Optional) symbolic dimensions that define the
                       data layout and function indices of this symbol.
    :param dtype: (Optional) data type of the buffered data.
    :param staggered: (Optional) a :class:`Dimension`, or a tuple of :class:`Dimension`s,
                      or a :class:`Stagger`, defining how the function is staggered.
                      For example:
                      * ``staggered=x`` entails discretization on x edges,
                      * ``staggered=y`` entails discretization on y edges,
                      * ``staggered=(x, y)`` entails discretization on xy facets,
                      * ``staggered=NODE`` entails discretization on node,
                      * ``staggerd=CELL`` entails discretization on cell.
    :param padding: (Optional) allocate extra grid points at a space dimension
                    boundary. These may be used for data alignment. Defaults to 0.
                    In alternative to an integer, a tuple, indicating the padding
                    in each dimension, may be passed; in this case, an error is
                    raised if such tuple has fewer entries then the number of space
                    dimensions.
    :param initializer: (Optional) a callable or an object exposing buffer interface
                        used to initialize the data. If a callable is provided,
                        initialization is deferred until the first access to
                        ``data``.
    :param allocator: (Optional) an object of type :class:`MemoryAllocator` to
                      specify where to allocate the function data when running
                      on a NUMA architecture. Refer to ``default_allocator()``'s
                      __doc__ for more information about possible allocators.

    .. note::

        The parameters must always be given as keyword arguments, since
        SymPy uses ``*args`` to (re-)create the dimension arguments of the
        symbolic function.

    .. note::

       If the parameter ``grid`` is provided, the values for ``shape``,
       ``dimensions`` and ``dtype`` will be derived from it.

    .. note::

       :class:`Function` objects are assumed to be constant in time
       and therefore do not support time derivatives. Use
       :class:`TimeFunction` for time-varying grid data.
    """

    is_Function = True

    def __init__(self, *args, **kwargs):
        if not self._cached():
            super(Function, self).__init__(*args, **kwargs)

            # Space order
            space_order = kwargs.get('space_order', 1)
            if isinstance(space_order, int):
                self._space_order = space_order
            elif isinstance(space_order, tuple) and len(space_order) == 3:
                self._space_order, _, _ = space_order
            else:
                raise TypeError("`space_order` must be int or 3-tuple of ints")

            # Dynamically add derivative short-cuts
            self._fd = generate_fd_shortcuts(self)

    @classmethod
    def __indices_setup__(cls, **kwargs):
        grid = kwargs.get('grid')
        dimensions = kwargs.get('dimensions')
        if grid is None:
            if dimensions is None:
                raise TypeError("Need either `grid` or `dimensions`")
        elif dimensions is None:
            dimensions = grid.dimensions
        return dimensions

    @classmethod
    def __shape_setup__(cls, **kwargs):
        grid = kwargs.get('grid')
        dimensions = kwargs.get('dimensions')
        shape = kwargs.get('shape')
        if grid is None:
            if shape is None:
                raise TypeError("Need either `grid` or `shape`")
        elif shape is None:
            shape = grid.shape_domain
        elif dimensions is None:
            raise TypeError("`dimensions` required if both `grid` and "
                            "`shape` are provided")
        else:
            # Got `grid`, `dimensions`, and `shape`. We sanity-check that the
            # Dimensions in `dimensions` which also appear in `grid` have
            # size (given by `shape`) matching the one in `grid`
            if len(shape) != len(dimensions):
                raise TypeError("`shape` and `dimensions` must have the "
                                "same number of entries")
            loc_shape = []
            for d, s in zip(dimensions, shape):
                if d in grid.dimensions:
                    size = grid.dimension_map[d]
                    if size.glb != s:
                        raise TypeError("Dimension `%s` is given size `%d`, "
                                        "while `grid` says `%s` has size `%d` "
                                        % (d, s, d, size.glb))
                    else:
                        loc_shape.append(size.loc)
                else:
                    loc_shape.append(s)
            shape = tuple(loc_shape)
        return shape

    def __halo_setup__(self, **kwargs):
        halo = kwargs.get('halo')
        if halo is not None:
            return halo
        else:
            space_order = kwargs.get('space_order', 1)
            if isinstance(space_order, int):
                halo = (space_order, space_order)
            elif isinstance(space_order, tuple) and len(space_order) == 3:
                _, left_points, right_points = space_order
                halo = (left_points, right_points)
            else:
                raise TypeError("`space_order` must be int or 3-tuple of ints")
            return tuple(halo if i.is_Space else (0, 0) for i in self.indices)

    def __padding_setup__(self, **kwargs):
        padding = kwargs.get('padding', 0)
        if isinstance(padding, int):
            return tuple((padding,)*2 for i in range(self.ndim))
        elif isinstance(padding, tuple) and len(padding) == self.ndim:
            return tuple((i,)*2 if isinstance(i, int) else i for i in padding)
        else:
            raise TypeError("`padding` must be int or %d-tuple of ints" % self.ndim)

    @property
    def space_order(self):
        return self._space_order

    def sum(self, p=None, dims=None):
        """
        Generate a symbolic expression computing the sum of ``p`` points
        along the spatial dimensions ``dims``.

        :param p: (Optional) the number of summands. Defaults to the
                  halo extent.
        :param dims: (Optional) the :class:`Dimension`s along which the
                     sum is computed. Defaults to ``self``'s spatial
                     dimensions.
        """
        points = []
        for d in (as_tuple(dims) or self.space_dimensions):
            if p is None:
                lp = self._extent_halo[d].left
                rp = self._extent_halo[d].right
            else:
                lp = p // 2 + p % 2
                rp = p // 2
            indices = [d - i for i in range(lp, 0, -1)]
            indices.extend([d + i for i in range(rp)])
            points.extend([self.subs(d, i) for i in indices])
        return sum(points)

    def avg(self, p=None, dims=None):
        """
        Generate a symbolic expression computing the average of ``p`` points
        along the spatial dimensions ``dims``.

        :param p: (Optional) the number of summands. Defaults to the
                  halo extent.
        :param dims: (Optional) the :class:`Dimension`s along which the
                     sum is computed. Defaults to ``self``'s spatial
                     dimensions.
        """
        tot = self.sum(p, dims)
        return tot / len(tot.args)

    # Pickling support
    _pickle_kwargs = TensorFunction._pickle_kwargs +\
        ['space_order', 'shape', 'dimensions', 'staggered']


class TimeFunction(Function):
    """
    A special :class:`Function` encapsulating time-varying data.

    :param name: Name of the resulting :class:`sympy.Function` symbol
    :param grid: :class:`Grid` object from which to infer the data shape
                 and :class:`Dimension` indices.
    :param space_order: Discretisation order for space derivatives. By default,
                        ``space_order`` points are available on both sides of
                        a generic point of interest, including those on the grid
                        border. Sometimes, fewer points may be necessary; in
                        other cases, depending on the PDE being approximated,
                        more points may be necessary. In such cases, one
                        can pass a 3-tuple ``(o, lp, rp)`` instead of a single
                        integer representing the discretization order. Here,
                        ``o`` is the discretization order, while ``lp`` and ``rp``
                        indicate how many points are expected on left (``lp``)
                        and right (``rp``) of a point of interest.
    :param time_order: Discretization order for time derivatives.
    :param shape: (Optional) shape of the domain region in grid points.
    :param dimensions: (Optional) symbolic dimensions that define the
                       data layout and function indices of this symbol.
    :param dtype: (Optional) data type of the buffered data.
    :param save: (Optional) defaults to `None`, which indicates the use of
                 alternating buffers. This enables cyclic writes to the
                 TimeFunction. For example, if the TimeFunction ``u(t, x)`` has
                 shape (3, 100), then, in an :class:`Operator`, ``t`` will
                 assume the values ``1, 2, 0, 1, 2, 0, 1, ...`` (note that the
                 very first value depends on the stencil equation in which
                 ``u`` is written.). The default size of the time buffer when
                 ``save=None`` is ``time_order + 1``.  To specify a different
                 size for the time buffer, one should use the syntax
                 ``save=Buffer(mysize)``. Alternatively, if all of the
                 intermediate results are required (or, simply, to forbid the
                 usage of an alternating buffer), an explicit value for ``save``
                 (i.e., an integer) must be provided.
    :param time_dim: (Optional) the :class:`Dimension` object to use to represent
                     time in this symbol. Defaults to the time dimension provided
                     by the :class:`Grid`.
    :param staggered: (Optional) a :class:`Dimension`, or a tuple of :class:`Dimension`s,
                      or a :class:`Stagger`, defining how the function is staggered.
                      For example:
                      * ``staggered=x`` entails discretization on x edges,
                      * ``staggered=y`` entails discretization on y edges,
                      * ``staggered=(x, y)`` entails discretization on xy facets,
                      * ``staggered=NODE`` entails discretization on node,
                      * ``staggerd=CELL`` entails discretization on cell.
    :param padding: (Optional) allocate extra grid points at a space dimension
                    boundary. These may be used for data alignment. Defaults to 0.
                    In alternative to an integer, a tuple, indicating the padding
                    in each dimension, may be passed; in this case, an error is
                    raised if such tuple has fewer entries then the number of
                    space dimensions.
    :param initializer: (Optional) a callable or an object exposing buffer interface
                        used to initialize the data. If a callable is provided,
                        initialization is deferred until the first access to
                        ``data``.
    :param allocator: (Optional) an object of type :class:`MemoryAllocator` to
                      specify where to allocate the function data when running
                      on a NUMA architecture. Refer to ``default_allocator()``'s
                      __doc__ for more information about possible allocators.

    .. note::

        The parameters must always be given as keyword arguments, since
        SymPy uses ``*args`` to (re-)create the dimension arguments of the
        symbolic function.

    .. note::

       If the parameter ``grid`` is provided, the values for ``shape``,
       ``dimensions`` and ``dtype`` will be derived from it.

       The parameter ``shape`` should only define the spatial shape of
       the grid. The temporal dimension will be inserted automatically
       as the leading dimension, according to the ``time_dim``,
       ``time_order`` and whether we want to write intermediate
       timesteps in the buffer. The same is true for explicitly
       provided dimensions, which will be added to the automatically
       derived time dimensions symbol. For example:

       .. code-block:: python

          In []: TimeFunction(name="a", dimensions=(x, y, z))
          Out[]: a(t, x, y, z)

          In []: TimeFunction(name="a", shape=(20, 30))
          Out[]: a(t, x, y)
    """

    is_TimeFunction = True

    _time_position = 0
    """Position of time index among the function indices."""

    def __init__(self, *args, **kwargs):
        if not self._cached():
            self.time_dim = kwargs.get('time_dim', self.indices[self._time_position])
            self._time_order = kwargs.get('time_order', 1)
            super(TimeFunction, self).__init__(*args, **kwargs)

            # Check we won't allocate too much memory for the system
            available_mem = virtual_memory().available
            if np.dtype(self.dtype).itemsize * self.size > available_mem:
                warning("Trying to allocate more memory for symbol %s " % self.name +
                        "than available on physical device, this will start swapping")
            if not isinstance(self.time_order, int):
                raise TypeError("`time_order` must be int")

            self.save = kwargs.get('save')

    @classmethod
    def __indices_setup__(cls, **kwargs):
        dimensions = kwargs.get('dimensions')
        if dimensions is None:
            save = kwargs.get('save')
            grid = kwargs.get('grid')
            time_dim = kwargs.get('time_dim')

            if time_dim is None:
                time_dim = grid.time_dim if isinstance(save, int) else grid.stepping_dim
            elif not (isinstance(time_dim, Dimension) and time_dim.is_Time):
                raise TypeError("`time_dim` must be a time dimension")

            dimensions = list(Function.__indices_setup__(**kwargs))
            dimensions.insert(cls._time_position, time_dim)

        return tuple(dimensions)

    @classmethod
    def __shape_setup__(cls, **kwargs):
        grid = kwargs.get('grid')
        save = kwargs.get('save') or None  # Force to None if 0/False/None/...
        shape = kwargs.get('shape')
        time_order = kwargs.get('time_order', 1)

        if grid is None:
            if shape is None:
                raise TypeError("Need either `grid` or `shape`")
            if save is not None:
                raise TypeError("Ambiguity detected: provide either `grid` and `save` "
                                "or just `shape` ")
        elif shape is None:
            shape = list(grid.shape_domain)
            if save is None:
                shape.insert(cls._time_position, time_order + 1)
            elif isinstance(save, Buffer):
                shape.insert(cls._time_position, save.val)
            elif isinstance(save, int):
                shape.insert(cls._time_position, save)
            else:
                raise TypeError("`save` can be None, int or Buffer, not %s" % type(save))
        return tuple(shape)

    @property
    def time_order(self):
        return self._time_order

    @property
    def forward(self):
        """Symbol for the time-forward state of the function"""
        i = int(self.time_order / 2) if self.time_order >= 2 else 1
        _t = self.indices[self._time_position]

        return self.subs(_t, _t + i * _t.spacing)

    @property
    def backward(self):
        """Symbol for the time-backward state of the function"""
        i = int(self.time_order / 2) if self.time_order >= 2 else 1
        _t = self.indices[self._time_position]

        return self.subs(_t, _t - i * _t.spacing)

    @property
    def _time_size(self):
        return self.shape_allocated[self._time_position]

    @property
    def _time_buffering(self):
        return not is_integer(self.save)

    @property
    def _time_buffering_default(self):
        return self._time_buffering and not isinstance(self.save, Buffer)

    def _arg_check(self, args, intervals):
        super(TimeFunction, self)._arg_check(args, intervals)
        key_time_size = args[self.name].shape[self._time_position]
        if self._time_buffering and self._time_size != key_time_size:
            raise InvalidArgument("Expected `time_size=%d` for runtime "
                                  "value `%s`, found `%d` instead"
                                  % (self._time_size, self.name, key_time_size))

    # Pickling support
    _pickle_kwargs = Function._pickle_kwargs + ['time_order', 'save']


class SubFunction(Function):
    """
    A :class:`Function` that is bound to another "parent" TensorFunction.

    A SubFunction hands control of argument binding and halo exchange to its
    parent TensorFunction.
    """

    def __init__(self, *args, **kwargs):
        if not self._cached():
            super(SubFunction, self).__init__(*args, **kwargs)
            self._parent = kwargs['parent']

    def _halo_exchange(self):
        return

    def _arg_values(self, **kwargs):
        if self.name in kwargs:
            raise RuntimeError("`%s` is a SubFunction, so it can't be assigned "
                               "a value dynamically" % self.name)
        else:
            return self._parent._arg_defaults(alias=self._parent).reduce_all()


class AbstractSparseFunction(TensorFunction):
    """
    An abstract class to define behaviours common to any kind of sparse
    functions, whether using precomputed coefficients or computing them
    on the fly. This is an internal class only and should never be
    instantiated.
    """

    _sparse_position = -1
    """Position of sparse index among the function indices."""

    _radius = 0
    """The radius of the stencil operators provided by the SparseFunction."""

    _sub_functions = ()
    """:class:`SubFunction`s encapsulated within this AbstractSparseFunction."""

    def __init__(self, *args, **kwargs):
        if not self._cached():
            super(AbstractSparseFunction, self).__init__(*args, **kwargs)

            npoint = kwargs.get('npoint')
            if not isinstance(npoint, int):
                raise TypeError('SparseFunction needs `npoint` int argument')
            if npoint < 0:
                raise ValueError('`npoint` must be >= 0')
            self.npoint = npoint

            # A Grid must have been provided
            if self.grid is None:
                raise TypeError('SparseFunction needs `grid` argument')

            self._space_order = kwargs.get('space_order', 0)

    @classmethod
    def __indices_setup__(cls, **kwargs):
        """
        Return the default dimension indices for a given data shape.
        """
        dimensions = kwargs.get('dimensions')
        if dimensions is not None:
            return dimensions
        else:
            return (Dimension(name='p_%s' % kwargs["name"]),)

    @classmethod
    def __shape_setup__(cls, **kwargs):
        return kwargs.get('shape', (kwargs.get('npoint'),))

    @property
    def _sparse_dim(self):
        return self.dimensions[self._sparse_position]

    def _is_owned(self, point):
        """Return True if ``point`` is in self's local domain, False otherwise."""
        point = as_tuple(point)
        if len(point) != self.grid.dim:
            raise ValueError("`%s` is an %dD point (expected %dD)"
                             % (point, len(point), self.grid.dim))
        distributor = self.grid.distributor
        return all(distributor.glb_to_loc(d, p) is not None
                   for d, p in zip(self.grid.dimensions, point))

    @property
    def gridpoints(self):
        """
        The *reference* grid point corresponding to each sparse point.
        """
        raise NotImplementedError

    @property
    def _support(self):
        """
        The grid points surrounding each sparse point within the radius of self's
        injection/interpolation operators.
        """
        ret = []
        for i in self.gridpoints:
            support = [range(max(0, j - self._radius + 1), min(M, j + self._radius + 1))
                       for j, M in zip(i, self.grid.shape)]
            ret.append(tuple(product(*support)))
        return ret

    @property
    def _dist_datamap(self):
        """
        Return a mapper ``M : MPI rank -> required sparse data``.
        """
        ret = {}
        for i, s in enumerate(self._support):
            # Sparse point `i` is "required" by the following ranks
            for r in self.grid.distributor.glb_to_rank(s):
                ret.setdefault(r, []).append(i)
        return {k: filter_ordered(v) for k, v in ret.items()}

    @property
    def _dist_scatter_mask(self):
        """
        Return a mask to index into ``self.data``, which creates a new
        data array that logically contains N consecutive groups of sparse
        data values, where N is the number of MPI ranks. The i-th group
        contains the sparse data values accessible by the i-th MPI rank.
        Thus, sparse data values along the boundary of two or more MPI
        ranks are duplicated.
        """
        rank = self.grid.distributor.comm.rank
        dmap = self._dist_datamap
        mask = np.array(flatten(dmap[i] for i in sorted(dmap) if i == rank), dtype=int)
        ret = [slice(None) for i in range(self.ndim)]
        ret[self._sparse_position] = mask
        return ret

    @property
    def _dist_subfunc_scatter_mask(self):
<<<<<<< HEAD
        """
        This method is analogous to :meth:`_dist_scatter_mask`, although
        the mask is now suitable to index into self's SubFunctions, rather
        than into ``self.data``.
        """
        return self._dist_scatter_mask[self._sparse_position]

    @property
    def _dist_gather_mask(self):
        """
        Return a mask to index into the ``data`` received upon returning
        from ``self._dist_alltoall``. This mask creates a new data array
        in which duplicate sparse data values have been discarded. The
        resulting data array can thus be used to populate ``self.data``.
        """
        dmap = self._dist_datamap
        rank = self.grid.distributor.comm.rank
        ret = [slice(None) for i in range(self.ndim)]
        mask = np.array(flatten(dmap[i] for i in dmap if i != rank), dtype=int)
        ret[self._sparse_position] = mask
=======
        """
        This method is analogous to :meth:`_dist_scatter_mask`, although
        the mask is now suitable to index into self's SubFunctions, rather
        than into ``self.data``.
        """
        return self._dist_scatter_mask[self._sparse_position]

    @property
    def _dist_gather_mask(self):
        """
        Return a mask to index into the ``data`` received upon returning
        from ``self._dist_alltoall``. This mask creates a new data array
        in which duplicate sparse data values have been discarded. The
        resulting data array can thus be used to populate ``self.data``.
        """
        ret = list(self._dist_scatter_mask)
        mask = ret[self._sparse_position]
        ret[self._sparse_position] = [mask.tolist().index(i)
                                      for i in filter_ordered(mask)]
>>>>>>> b11460da
        return ret

    @property
    def _dist_count(self):
        """
        Return a 2-tuple of comm-sized iterables, which tells how many sparse
        points is this MPI rank expected to send/receive to/from each other
        MPI rank.
        """
        dmap = self._dist_datamap
        comm = self.grid.distributor.comm

        ssparse = np.array([len(dmap.get(i, [])) for i in range(comm.size)], dtype=int)
        ssparse[comm.rank] = 0
        rsparse = np.empty(comm.size, dtype=int)
        comm.Alltoall(ssparse, rsparse)

        return ssparse, rsparse

    @property
    def _dist_alltoall(self):
        """
        Return the metadata necessary to perform an ``MPI_Alltoallv`` distributing
        the sparse data values across the MPI ranks needing them.
        """
        comm = self.grid.distributor.comm
        ssparse, rsparse = self._dist_count

        # Per-rank shape of send/recv data
        sshape = []
        rshape = []
        for s, r in zip(ssparse, rsparse):
            handle = list(self.shape)
            handle[self._sparse_position] = s
            sshape.append(tuple(handle))

            handle = list(self.shape)
            handle[self._sparse_position] = r
            rshape.append(tuple(handle))

        # Per-rank count of send/recv data
        scount = [prod(i) for i in sshape]
        rcount = [prod(i) for i in rshape]

        # Per-rank displacement of send/recv data (it's actually all contiguous,
        # but the Alltoallv needs this information anyway)
        sdisp =  np.array([0 for _ in range(comm.size)], dtype=int)
        sdisp[comm.rank] = sum(scount)
        rdisp = np.concatenate([[0], tuple(np.cumsum(rcount))[:-1]])

        # Total shape of send/recv data
        sshape = list(self.shape)
        sshape[self._sparse_position] = len(self._dist_datamap.get(comm.rank, []))
        rshape = list(self.shape)
        rshape[self._sparse_position] = sum(rsparse)

        return sshape, scount, sdisp, rshape, rcount, rdisp

    @property
    def _dist_subfunc_alltoall(self):
        """
        Return the metadata necessary to perform an ``MPI_Alltoallv`` distributing
        self's SubFunction values across the MPI ranks needing them.
        """
        raise NotImplementedError

    def _dist_scatter(self):
        """
        Return a ``numpy.ndarray`` containing up-to-date data values belonging
        to the calling MPI rank. A data value belongs to a given MPI rank R
        if its coordinates fall within R's local domain.
        """
        raise NotImplementedError

    def _dist_gather(self, data):
        """
        Return a ``numpy.ndarray`` containing up-to-date data and coordinate values
        suitable for insertion into ``self.data``.
        """
        raise NotImplementedError

    def _arg_defaults(self, alias=None):
        key = alias or self
        mapper = {self: key}
        mapper.update({getattr(self, i): getattr(key, i) for i in self._sub_functions})
        args = ReducerMap()

        # Add in the sparse data (as well as any SubFunction data) belonging to
        # self's local domain only
        for k, v in self._dist_scatter().items():
            args[mapper[k].name] = v
            for i, s, o in zip(mapper[k].indices, v.shape, k.staggered):
                args.update(i._arg_defaults(start=0, size=s+o))

        # Add MPI-related data structures
        args.update(self.grid._arg_defaults())

        return args

    def _arg_values(self, **kwargs):
        # Add value override for own data if it is provided, otherwise
        # use defaults
        if self.name in kwargs:
            new = kwargs.pop(self.name)
            if isinstance(new, AbstractSparseFunction):
                # Set new values and re-derive defaults
                values = new._arg_defaults(alias=self).reduce_all()
            else:
                # We've been provided a pure-data replacement (array)
                values = {}
                for k, v in self._dist_scatter(new).items():
                    values[k.name] = v
                    for i, s, o in zip(k.indices, v.shape, k.staggered):
                        values.update(i._arg_defaults(size=s+o-sum(k._offset_domain[i])))
                # Add MPI-related data structures
                values.update(self.grid._arg_defaults())
        else:
            values = self._arg_defaults(alias=self).reduce_all()

        return values

    def _arg_apply(self, data, alias=None):
        key = alias if alias is not None else self
        if isinstance(key, AbstractSparseFunction):
            key._dist_gather(data)
        elif self.grid.distributor.nprocs > 1:
            raise NotImplementedError("Don't know how to gather data from an "
                                      "object of type `%s`" % type(key))

    # Pickling support
    _pickle_kwargs = TensorFunction._pickle_kwargs + ['npoint', 'space_order']


class AbstractSparseTimeFunction(AbstractSparseFunction):
    """
    An abstract class to define behaviours common to any kind of sparse
    time functions, whether using precomputed coefficients or computing them
    on the fly. This is an internal class only and should never be
    instantiated.
    """

    _time_position = 0
    """Position of time index among the function indices."""

    def __init__(self, *args, **kwargs):
        if not self._cached():
            super(AbstractSparseTimeFunction, self).__init__(*args, **kwargs)

            nt = kwargs.get('nt')
            if not isinstance(nt, int):
                raise TypeError('Sparse TimeFunction needs `nt` int argument')
            if nt <= 0:
                raise ValueError('`nt` must be > 0')
            self.nt = nt

            self.time_dim = self.indices[self._time_position]
            self._time_order = kwargs.get('time_order', 1)
            if not isinstance(self.time_order, int):
                raise ValueError("`time_order` must be int")

    @property
    def time_order(self):
        return self._time_order

    @classmethod
    def __indices_setup__(cls, **kwargs):
        """
        Return the default dimension indices for a given data shape.
        """
        dimensions = kwargs.get('dimensions')
        if dimensions is not None:
            return dimensions
        else:
            return (kwargs['grid'].time_dim, Dimension(name='p_%s' % kwargs["name"]))

    @classmethod
    def __shape_setup__(cls, **kwargs):
        return kwargs.get('shape', (kwargs.get('nt'), kwargs.get('npoint'),))

    @property
    def _time_size(self):
        return self.shape_allocated[self._time_position]

    # Pickling support
    _pickle_kwargs = AbstractSparseFunction._pickle_kwargs + ['nt', 'time_order']


class SparseFunction(AbstractSparseFunction, Differentiable):
    """
    A special :class:`TensorFunction` representing a set of sparse point
    objects that are not aligned with the computational grid.

    A :class:`SparseFunction` provides symbolic interpolation routines
    to convert between grid-aligned :class:`Function` objects and sparse
    data points. These are based upon standard [bi,tri]linear interpolation.

    :param name: Name of the function.
    :param npoint: Number of points to sample.
    :param grid: :class:`Grid` object defining the computational domain.
    :param coordinates: (Optional) coordinate data for the sparse points.
    :param space_order: (Optional) discretisation order for space derivatives.
    :param shape: (Optional) shape of the function. Defaults to ``(npoint,)``.
    :param dimensions: (Optional) symbolic dimensions that define the
                       data layout and function indices of this symbol.
    :param dtype: (Optional) data type of the buffered data.
    :param initializer: (Optional) a callable or an object exposing buffer interface
                        used to initialize the data. If a callable is provided,
                        initialization is deferred until the first access to
                        ``data``.
    :param allocator: (Optional) an object of type :class:`MemoryAllocator` to
                      specify where to allocate the function data when running
                      on a NUMA architecture. Refer to ``default_allocator()``'s
                      __doc__ for more information about possible allocators.

    .. note::

        The parameters must always be given as keyword arguments, since
        SymPy uses `*args` to (re-)create the dimension arguments of the
        symbolic function.
    """

    is_SparseFunction = True

    _radius = 1
    """The radius of the stencil operators provided by the SparseFunction."""

    _sub_functions = ('coordinates',)

    def __init__(self, *args, **kwargs):
        if not self._cached():
            super(SparseFunction, self).__init__(*args, **kwargs)

            # Set up sparse point coordinates
            coordinates = kwargs.get('coordinates', kwargs.get('coordinates_data'))
            if isinstance(coordinates, Function):
                self._coordinates = coordinates
            else:
                dimensions = (self.indices[-1], Dimension(name='d'))
                self._coordinates = SubFunction(name='%s_coords' % self.name, parent=self,
                                                dtype=self.dtype, dimensions=dimensions,
                                                shape=(self.npoint, self.grid.dim),
                                                space_order=0, initializer=coordinates)

    @property
    def coordinates(self):
        return self._coordinates

    @property
    def coordinates_data(self):
        return self.coordinates.data

    @property
    def _coefficients(self):
        """Symbolic expression for the coefficients for sparse point
        interpolation according to:
        https://en.wikipedia.org/wiki/Bilinear_interpolation.

        :returns: List of coefficients, eg. [b_11, b_12, b_21, b_22]
        """
        # Grid indices corresponding to the corners of the cell ie x1, y1, z1
        indices1 = tuple(sympy.symbols('%s1' % d) for d in self.grid.dimensions)
        indices2 = tuple(sympy.symbols('%s2' % d) for d in self.grid.dimensions)
        # 1, x1, y1, z1, x1*y1, ...
        indices = list(powerset(indices1))
        indices[0] = (1,)
        point_sym = list(powerset(self._point_symbols))
        point_sym[0] = (1,)
        # 1, px. py, pz, px*py, ...
        A = []
        ref_A = [np.prod(ind) for ind in indices]
        # Create the matrix with the same increment order as the point increment
        for i in self._point_increments:
            # substitute x1 by x2 if increment in that dimension
            subs = dict((indices1[d], indices2[d] if i[d] == 1 else indices1[d])
                        for d in range(len(i)))
            A += [[1] + [a.subs(subs) for a in ref_A[1:]]]

        A = sympy.Matrix(A)
        # Coordinate values of the sparse point
        p = sympy.Matrix([[np.prod(ind)] for ind in point_sym])

        # reference cell x1:0, x2:h_x
        left = dict((a, 0) for a in indices1)
        right = dict((b, dim.spacing) for b, dim in zip(indices2, self.grid.dimensions))
        reference_cell = {**left, **right}
        # Substitute in interpolation matrix
        A = A.subs(reference_cell)
        return A.inv().T * p

    @cached_property
    def _point_symbols(self):
        """Symbol for coordinate value in each dimension of the point."""
        return tuple(Scalar(name='p%s' % d, dtype=self.dtype)
                     for d in self.grid.dimensions)

    @cached_property
    def _point_increments(self):
        """Index increments in each dimension for each point symbol."""
        return tuple(product(range(2), repeat=self.grid.dim))

    @cached_property
    def _coordinate_symbols(self):
        """Symbol representing the coordinate values in each dimension."""
        p_dim = self.indices[-1]
        return tuple([self.coordinates.indexify((p_dim, i))
                      for i in range(self.grid.dim)])

    @cached_property
    def _coordinate_indices(self):
        """Symbol for each grid index according to the coordinates."""
        indices = self.grid.dimensions
        return tuple([INT(sympy.Function('floor')((c - o) / i.spacing))
                      for c, o, i in zip(self._coordinate_symbols, self.grid.origin,
                                         indices[:self.grid.dim])])

    @cached_property
    def _coordinate_bases(self):
        """Symbol for the base coordinates of the reference grid point."""
        indices = self.grid.dimensions
        return tuple([cast_mapper[self.dtype](c - o - idx * i.spacing)
                      for c, o, idx, i in zip(self._coordinate_symbols,
                                              self.grid.origin,
                                              self._coordinate_indices,
                                              indices[:self.grid.dim])])

    @memoized_meth
    def _index_matrix(self, offset):
        # Note about the use of *memoization*
        # Since this method is called by `_interpolation_indices`, using
        # memoization avoids a proliferation of symbolically identical
        # ConditionalDimensions for a given set of indirection indices

        # List of indirection indices for all adjacent grid points
        index_matrix = [tuple(idx + ii + offset for ii, idx
                              in zip(inc, self._coordinate_indices))
                        for inc in self._point_increments]

        # A unique symbol for each indirection index
        indices = filter_ordered(flatten(index_matrix))
        points = OrderedDict([(p, Symbol(name='ii%d' % i))
                              for i, p in enumerate(indices)])

        return index_matrix, points

    def _interpolation_indices(self, variables, offset=0):
        """Generate interpolation indices for the :class:`TensorFunction`s
        in ``variables``."""
        index_matrix, points = self._index_matrix(offset)

        idx_subs = []
        for i, idx in enumerate(index_matrix):
            # Introduce ConditionalDimension so that we don't go OOB
            mapper = {}
            for j, d in zip(idx, self.grid.dimensions):
                p = points[j]
                lb = sympy.And(p >= d.symbolic_start - self._radius, evaluate=False)
                ub = sympy.And(p <= d.symbolic_end + self._radius, evaluate=False)
                condition = sympy.And(lb, ub, evaluate=False)
                mapper[d] = ConditionalDimension(p.name, self._sparse_dim,
                                                 condition=condition, indirect=True)

            # Track Indexed substitutions
            idx_subs.append(OrderedDict([(v, v.subs(mapper)) for v in variables
                                         if v.function is not self]))

        # Equations for the indirection dimensions
        eqns = [Eq(v, k) for k, v in points.items()]
        # Equations (temporaries) for the coefficients
        eqns.extend([Eq(p, c) for p, c in
                     zip(self._point_symbols, self._coordinate_bases)])

        return idx_subs, eqns

    @property
    def gridpoints(self):
        if self.coordinates._data is None:
            raise ValueError("No coordinates attached to this SparseFunction")
        ret = []
        for coords in self.coordinates.data:
            ret.append(tuple(int(sympy.floor((c - o.data)/i.spacing.data)) for c, o, i in
                             zip(coords, self.grid.origin, self.grid.dimensions)))
        return ret

    def interpolate(self, expr, offset=0, increment=False, self_subs={}):
        """Creates a :class:`sympy.Eq` equation for the interpolation
        of an expression onto this sparse point collection.

        :param expr: The expression to interpolate.
        :param offset: Additional offset from the boundary for
                       absorbing boundary conditions.
        :param increment: (Optional) if True, perform an increment rather
                          than an assignment. Defaults to False.
        """
        variables = list(retrieve_functions(expr))

        # List of indirection indices for all adjacent grid points
        idx_subs, eqns = self._interpolation_indices(variables, offset)

        # Substitute coordinate base symbols into the coefficients
        args = [expr.subs(v_sub) * b.subs(v_sub)
                for b, v_sub in zip(self._coefficients, idx_subs)]

        # Accumulate point-wise contributions into a temporary
        rhs = Scalar(name='sum', dtype=self.dtype)
        summands = [Eq(rhs, 0.)] + [Inc(rhs, i) for i in args]

        # Write/Incr `self`
        lhs = self.subs(self_subs)
        last = [Inc(lhs, rhs)] if increment else [Eq(lhs, rhs)]

        return eqns + summands + last

    def inject(self, field, expr, offset=0):
        """Symbol for injection of an expression onto a grid

        :param field: The grid field into which we inject.
        :param expr: The expression to inject.
        :param offset: Additional offset from the boundary for
                       absorbing boundary conditions.
        """

        variables = list(retrieve_functions(expr)) + [field]

        # List of indirection indices for all adjacent grid points
        idx_subs, eqns = self._interpolation_indices(variables, offset)

        # Substitute coordinate base symbols into the coefficients
        eqns.extend([Inc(field.subs(vsub), expr.subs(vsub) * b)
                     for b, vsub in zip(self._coefficients, idx_subs)])

        return eqns

    @property
    def _dist_subfunc_alltoall(self):
        ssparse, rsparse = self._dist_count
        comm = self.grid.distributor.comm

        # Per-rank shape of send/recv `coordinates`
        sshape = [(i, self.grid.dim) for i in ssparse]
        rshape = [(i, self.grid.dim) for i in rsparse]

        # Per-rank count of send/recv `coordinates`
        scount = [prod(i) for i in sshape]
        rcount = [prod(i) for i in rshape]

        # Per-rank displacement of send/recv `coordinates` (it's actually all
        # contiguous, but the Alltoallv needs this information anyway)
        sdisp =  np.array([0 for _ in range(comm.size)], dtype=int)
        sdisp[comm.rank] = sum(scount)
        rdisp = np.concatenate([[0], tuple(np.cumsum(rcount))[:-1]])

        # Total shape of send/recv `coordinates`
        sshape = list(self.coordinates.shape)
        sshape[0] = len(self._dist_datamap.get(comm.rank, []))
        rshape = list(self.coordinates.shape)
        rshape[0] = sum(rsparse)

        return sshape, scount, sdisp, rshape, rcount, rdisp

    def _dist_scatter(self, data=None):
        data = data if data is not None else self.data
        comm = self.grid.distributor.comm

        # If not using MPI, don't waste time
        if comm.size == 1:
            return {self: data, self.coordinates: self.coordinates.data}

        mpitype = MPI._typedict[np.dtype(self.dtype).char]

        # Pack (reordered) data values so that they can be sent out via an Alltoallv
        data = data[self._dist_scatter_mask]
        # Send out the sparse point values
        _, scount, sdisp, rshape, rcount, rdisp = self._dist_alltoall
        scattered = np.empty(shape=rshape, dtype=self.dtype)
        comm.Alltoallv([data, scount, sdisp, mpitype],
                       [scattered, rcount, rdisp, mpitype])

        # Pack (reordered) coordinates so that they can be sent out via an Alltoallv
        coords = self.coordinates.data[self._dist_subfunc_scatter_mask]
        # Send out the sparse point coordinates
        _, scount, sdisp, rshape, rcount, rdisp = self._dist_subfunc_alltoall
        scattered = np.empty(shape=rshape, dtype=self.coordinates.dtype)
        comm.Alltoallv([coords, scount, sdisp, mpitype],
                       [scattered, rcount, rdisp, mpitype])

        # Translate global coordinates into local coordinates
        coords = coords - np.array(self.grid.origin_domain, dtype=self.dtype)

        return {self: np.ascontiguousarray(data), self.coordinates: coords}

    def _dist_gather(self, data):
        comm = self.grid.distributor.comm

        # If not using MPI, don't waste time
        if comm.size == 1:
            return

        # Send back the sparse point values
        sshape, scount, sdisp, rshape, rcount, rdisp = self._dist_alltoall
        gathered = np.empty(shape=rshape, dtype=self.dtype)
        mpitype = MPI._typedict[np.dtype(self.dtype).char]
        comm.Alltoallv([data, scount, sdisp, mpitype],
                       [gathered, rcount, rdisp, mpitype])
        # data = gathered

        # Insert back into `self.data` based on the original (expected) data layout
<<<<<<< HEAD
        if data.shape[1] > 0:
            print(self._dist_scatter_mask, data.shape)
            self.data[self._dist_scatter_mask] += data
        # if gathered.shape[1] > 0:
        #     self.data[self._dist_gather_mask] += gathered[1:len(self._dist_gather_mask)]

=======
        self.data[:] = data[self._dist_gather_mask]
>>>>>>> b11460da

        # Note: this method "mirrors" `_dist_scatter`: a sparse point that is sent
        # in `_dist_scatter` is here received; a sparse point that is received in
        # `_dist_scatter` is here sent. However, the `coordinates` SubFunction
        # values are not distributed, as this is a read-only field.

    # Pickling support
    _pickle_kwargs = AbstractSparseFunction._pickle_kwargs + ['coordinates_data']


class SparseTimeFunction(AbstractSparseTimeFunction, SparseFunction):
    """
    A time-dependent :class:`SparseFunction`.

    :param name: Name of the function.
    :param nt: Size of the time dimension for point data.
    :param npoint: Number of points to sample.
    :param grid: :class:`Grid` object defining the computational domain.
    :param coordinates: (Optional) coordinate data for the sparse points.
    :param space_order: (Optional) discretisation order for space derivatives.
                        Default to 0.
    :param time_order: (Optional) discretisation order for time derivatives.
                       Default to 1.
    :param shape: (Optional) shape of the function. Defaults to ``(nt, npoint,)``.
    :param dimensions: (Optional) symbolic dimensions that define the
                       data layout and function indices of this symbol.
    :param dtype: (Optional) Data type of the buffered data.
    :param initializer: (Optional) a callable or an object exposing buffer interface
                        used to initialize the data. If a callable is provided,
                        initialization is deferred until the first access to
                        ``data``.
    :param allocator: (Optional) an object of type :class:`MemoryAllocator` to
                      specify where to allocate the function data when running
                      on a NUMA architecture. Refer to ``default_allocator()``'s
                      __doc__ for more information about possible allocators.

    .. note::

        The parameters must always be given as keyword arguments, since
        SymPy uses `*args` to (re-)create the dimension arguments of the
        symbolic function.
    """

    is_SparseTimeFunction = True

    def interpolate(self, expr, offset=0, u_t=None, p_t=None, increment=False):
        """Creates a :class:`sympy.Eq` equation for the interpolation
        of an expression onto this sparse point collection.

        :param expr: The expression to interpolate.
        :param offset: Additional offset from the boundary for
                       absorbing boundary conditions.
        :param u_t: (Optional) time index to use for indexing into
                    field data in `expr`.
        :param p_t: (Optional) time index to use for indexing into
                    the sparse point data.
        :param increment: (Optional) if True, perform an increment rather
                          than an assignment. Defaults to False.
        """
        # Apply optional time symbol substitutions to expr
        subs = {}
        if u_t is not None:
            time = self.grid.time_dim
            t = self.grid.stepping_dim
            expr = expr.subs({time: u_t, t: u_t})

        if p_t is not None:
            subs = {self.time_dim: p_t}

        return super(SparseTimeFunction, self).interpolate(expr, offset=offset,
                                                           increment=increment,
                                                           self_subs=subs)

    def inject(self, field, expr, offset=0, u_t=None, p_t=None):
        """Symbol for injection of an expression onto a grid

        :param field: The grid field into which we inject.
        :param expr: The expression to inject.
        :param offset: Additional offset from the boundary for
                       absorbing boundary conditions.
        :param u_t: (Optional) time index to use for indexing into `field`.
        :param p_t: (Optional) time index to use for indexing into `expr`.
        """
        # Apply optional time symbol substitutions to field and expr
        if u_t is not None:
            field = field.subs(field.time_dim, u_t)
        if p_t is not None:
            expr = expr.subs(self.time_dim, p_t)

        return super(SparseTimeFunction, self).inject(field, expr, offset=offset)

    # Pickling support
    _pickle_kwargs = AbstractSparseTimeFunction._pickle_kwargs +\
        SparseFunction._pickle_kwargs


class PrecomputedSparseFunction(AbstractSparseFunction):
    """
    A specialised type of SparseFunction where the interpolation is externally defined.
    Currently, this means that the grid points and associated coefficients for each
    sparse point is precomputed at the time this object is being created.

    :param name: Name of the function.
    :param npoint: Number of points to sample.
    :param grid: :class:`Grid` object defining the computational domain.
    :param r: The number of gridpoints in each dimension to interpolate a single sparse
              point to. e.g. 2 for linear interpolation.
    :param gridpoints: The *reference* grid point corresponding to each sparse point.
                       Of all the gridpoints that one sparse point would be interpolated
                       to, this is the grid point closest to the origin, i.e. the one
                       with the lowest value of each coordinate dimension. Must be a
                       two-dimensional array of shape [npoint][grid.ndim].
    :param coefficients: An array containing the coefficient for each of the r^2 (2D) or
                         r^3 (3D) gridpoints that each sparsefunction will be interpolated
                         to. The coefficient is split across the n dimensions such that
                         the contribution of the point (i, j, k) will be multiplied by
                         coefficients[..., i]*coefficients[..., j]*coefficients[...,k]. So
                         for r=6, we will store 18 coefficients per sparse point (instead
                         of potentially 216). Shape must be [npoint][grid.ndim][r].
    :param space_order: (Optional) discretisation order for space derivatives.
                        Default to 0.
    :param time_order: (Optional) discretisation order for time derivatives.
                       Default to 1.
    :param shape: (Optional) shape of the function. Defaults to ``(nt, npoint,)``.
    :param dimensions: (Optional) symbolic dimensions that define the
                       data layout and function indices of this symbol.
    :param dtype: (Optional) data type of the buffered data.
    :param initializer: (Optional) a callable or an object exposing buffer interface
                        used to initialize the data. If a callable is provided,
                        initialization is deferred until the first access to
                        ``data``.

    .. note::

        The parameters must always be given as keyword arguments, since
        SymPy uses `*args` to (re-)create the dimension arguments of the
        symbolic function.
    """

    is_PrecomputedSparseFunction = True

    _sub_functions = ('gridpoints', 'coefficients')

    def __init__(self, *args, **kwargs):
        if not self._cached():
            super(PrecomputedSparseFunction, self).__init__(*args, **kwargs)

            # Grid points per sparse point (2 in the case of bilinear and trilinear)
            r = kwargs.get('r')
            if not isinstance(r, int):
                raise TypeError('Interpolation needs `r` int argument')
            if r <= 0:
                raise ValueError('`r` must be > 0')
            self.r = r

            gridpoints = SubFunction(name="%s_gridpoints" % self.name, dtype=np.int32,
                                     dimensions=(self.indices[-1], Dimension(name='d')),
                                     shape=(self.npoint, self.grid.dim), space_order=0,
                                     parent=self)

            gridpoints_data = kwargs.get('gridpoints', None)
            assert(gridpoints_data is not None)
            gridpoints.data[:] = gridpoints_data[:]
            self._gridpoints = gridpoints

            coefficients = SubFunction(name="%s_coefficients" % self.name,
                                       dimensions=(self.indices[-1], Dimension(name='d'),
                                                   Dimension(name='i')),
                                       shape=(self.npoint, self.grid.dim, self.r),
                                       dtype=self.dtype, space_order=0, parent=self)
            coefficients_data = kwargs.get('coefficients', None)
            assert(coefficients_data is not None)
            coefficients.data[:] = coefficients_data[:]
            self._coefficients = coefficients
            warning("Ensure that the provided coefficient and grid point values are " +
                    "computed on the final grid that will be used for other " +
                    "computations.")

    def interpolate(self, expr, offset=0, u_t=None, p_t=None, increment=False):
        """Creates a :class:`sympy.Eq` equation for the interpolation
        of an expression onto this sparse point collection.

        :param expr: The expression to interpolate.
        :param offset: Additional offset from the boundary for
                       absorbing boundary conditions.
        :param u_t: (Optional) time index to use for indexing into
                    field data in `expr`.
        :param p_t: (Optional) time index to use for indexing into
                    the sparse point data.
        :param increment: (Optional) if True, perform an increment rather
                          than an assignment. Defaults to False.
        """
        expr = indexify(expr)

        # Apply optional time symbol substitutions to expr
        if u_t is not None:
            time = self.grid.time_dim
            t = self.grid.stepping_dim
            expr = expr.subs(t, u_t).subs(time, u_t)

        p, _, _ = self.coefficients.indices
        dim_subs = []
        coeffs = []
        for i, d in enumerate(self.grid.dimensions):
            rd = DefaultDimension(name="r%s" % d.name, default_value=self.r)
            dim_subs.append((d, INT(rd + self.gridpoints[p, i])))
            coeffs.append(self.coefficients[p, i, rd])
        # Apply optional time symbol substitutions to lhs of assignment
        lhs = self if p_t is None else self.subs(self.indices[0], p_t)
        rhs = prod(coeffs) * expr.subs(dim_subs)

        return [Eq(lhs, lhs + rhs)]

    def inject(self, field, expr, offset=0, u_t=None, p_t=None):
        """Symbol for injection of an expression onto a grid

        :param field: The grid field into which we inject.
        :param expr: The expression to inject.
        :param offset: Additional offset from the boundary for
                       absorbing boundary conditions.
        :param u_t: (Optional) time index to use for indexing into `field`.
        :param p_t: (Optional) time index to use for indexing into `expr`.
        """
        expr = indexify(expr)
        field = indexify(field)

        # Apply optional time symbol substitutions to field and expr
        if u_t is not None:
            field = field.subs(field.indices[0], u_t)
        if p_t is not None:
            expr = expr.subs(self.indices[0], p_t)

        p, _ = self.gridpoints.indices
        dim_subs = []
        coeffs = []
        for i, d in enumerate(self.grid.dimensions):
            rd = DefaultDimension(name="r%s" % d.name, default_value=self.r)
            dim_subs.append((d, INT(rd + self.gridpoints[p, i])))
            coeffs.append(self.coefficients[p, i, rd])
        rhs = prod(coeffs) * expr
        field = field.subs(dim_subs)
        return [Eq(field, field + rhs.subs(dim_subs))]

    @property
    def gridpoints(self):
        return self._gridpoints

    @property
    def coefficients(self):
        return self._coefficients

    def _dist_scatter(self, data=None):
        data = data if data is not None else self.data
        comm = self.grid.distributor.comm

        # If not using MPI, don't waste time
        if comm.size == 1:
            return {self: data, self.gridpoints: self.gridpoints.data,
                    self.coefficients: self.coefficients.data}

        raise NotImplementedError

    def _dist_gather(self, data):
        comm = self.grid.distributor.comm

        # If not using MPI, don't waste time
        if comm.size == 1:
            return

        raise NotImplementedError


class PrecomputedSparseTimeFunction(AbstractSparseTimeFunction,
                                    PrecomputedSparseFunction):
    """
    A specialised type of SparseFunction where the interpolation is externally defined.
    Currently, this means that the grid points and associated coefficients for each
    sparse point is precomputed at the time this object is being created.

    :param name: Name of the function.
    :param npoint: Number of points to sample.
    :param grid: :class:`Grid` object defining the computational domain.
    :param r: The number of gridpoints in each dimension to interpolate a single sparse
              point to. e.g. 2 for linear interpolation.
    :param gridpoints: The *reference* grid point corresponding to each sparse point.
                       Of all the gridpoints that one sparse point would be interpolated
                       to, this is the grid point closest to the origin, i.e. the one
                       with the lowest value of each coordinate dimension. Must be a
                       two-dimensional array of shape [npoint][grid.ndim].
    :param coefficients: An array containing the coefficient for each of the r^2 (2D) or
                         r^3 (3D) gridpoints that each sparsefunction will be interpolated
                         to. The coefficient is split across the n dimensions such that
                         the contribution of the point (i, j, k) will be multiplied by
                         coefficients[..., i]*coefficients[..., j]*coefficients[...,k]. So
                         for r=6, we will store 18 coefficients per sparse point (instead
                         of potentially 216). Shape must be [npoint][grid.ndim][r].
    :param space_order: (Optional) discretisation order for space derivatives.
                        Default to 0.
    :param time_order: (Optional) discretisation order for time derivatives.
                       Default to 1.
    :param shape: (Optional) shape of the function. Defaults to ``(nt, npoint,)``.
    :param dimensions: (Optional) symbolic dimensions that define the
                       data layout and function indices of this symbol.
    :param dtype: (Optional) data type of the buffered data.
    :param initializer: (Optional) a callable or an object exposing buffer interface
                        used to initialize the data. If a callable is provided,
                        initialization is deferred until the first access to
                        ``data``.

    .. note::

        The parameters must always be given as keyword arguments, since
        SymPy uses `*args` to (re-)create the dimension arguments of the
        symbolic function.
    """

    is_PrecomputedSparseTimeFunction = True


# Additional Function-related APIs

class Buffer(Tag):

    def __init__(self, value):
        super(Buffer, self).__init__('Buffer', value)


class Stagger(Tag):
    """Stagger region."""
    pass
NODE = Stagger('node')  # noqa
CELL = Stagger('cell')<|MERGE_RESOLUTION|>--- conflicted
+++ resolved
@@ -1106,7 +1106,6 @@
 
     @property
     def _dist_subfunc_scatter_mask(self):
-<<<<<<< HEAD
         """
         This method is analogous to :meth:`_dist_scatter_mask`, although
         the mask is now suitable to index into self's SubFunctions, rather
@@ -1127,27 +1126,6 @@
         ret = [slice(None) for i in range(self.ndim)]
         mask = np.array(flatten(dmap[i] for i in dmap if i != rank), dtype=int)
         ret[self._sparse_position] = mask
-=======
-        """
-        This method is analogous to :meth:`_dist_scatter_mask`, although
-        the mask is now suitable to index into self's SubFunctions, rather
-        than into ``self.data``.
-        """
-        return self._dist_scatter_mask[self._sparse_position]
-
-    @property
-    def _dist_gather_mask(self):
-        """
-        Return a mask to index into the ``data`` received upon returning
-        from ``self._dist_alltoall``. This mask creates a new data array
-        in which duplicate sparse data values have been discarded. The
-        resulting data array can thus be used to populate ``self.data``.
-        """
-        ret = list(self._dist_scatter_mask)
-        mask = ret[self._sparse_position]
-        ret[self._sparse_position] = [mask.tolist().index(i)
-                                      for i in filter_ordered(mask)]
->>>>>>> b11460da
         return ret
 
     @property
@@ -1654,16 +1632,12 @@
         # data = gathered
 
         # Insert back into `self.data` based on the original (expected) data layout
-<<<<<<< HEAD
         if data.shape[1] > 0:
             print(self._dist_scatter_mask, data.shape)
             self.data[self._dist_scatter_mask] += data
         # if gathered.shape[1] > 0:
         #     self.data[self._dist_gather_mask] += gathered[1:len(self._dist_gather_mask)]
 
-=======
-        self.data[:] = data[self._dist_gather_mask]
->>>>>>> b11460da
 
         # Note: this method "mirrors" `_dist_scatter`: a sparse point that is sent
         # in `_dist_scatter` is here received; a sparse point that is received in
