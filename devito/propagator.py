import cgen_wrapper as cgen
from codeprinter import ccode
import numpy as np
from sympy import symbols, IndexedBase, Indexed
from function_manager import FunctionDescriptor
<<<<<<< HEAD
from at_controller import get_at_block_size, get_optimal_block_size
=======
from collections import Iterable
>>>>>>> 5e397ad7


class Propagator(object):
    def __init__(self, name, nt, shape, spc_border=0, forward=True, time_order=0, openmp=False, profile=False,
                 cache_blocking=False, block_size=5, auto_tune=False):
        self.t = symbols("t")

        self.cache_blocking = cache_blocking
<<<<<<< HEAD
        self.auto_tune = auto_tune

        self.spc_order = spc_border * 2  # setting space order
        self.time_order = time_order

        if self.cache_blocking:
            if self.auto_tune:  # if auto tuning get block optimal block sizes and tune around that
                self.tune_b_size = get_optimal_block_size(shape, self.time_order, self.spc_order)

                self.tune_range = 8  # range of tuning around tune_b_size
                if self.tune_b_size - self.tune_range <= 0:  # making sure that tune_b - tune_range > 0
                    self.tune_range -= - (self.tune_b_size - self.tune_range) + 1

                block_size = self.tune_b_size
            else:  # else check if there is best block_size from at report else use optimal one
                optimal_block_size = get_optimal_block_size(shape, self.time_order, self.spc_order)
                block_size = get_at_block_size(self.time_order, self.spc_order)

                if block_size:
                    block_size.append(optimal_block_size)  # append outer most dimension as it is not auto tuned
                else:
                    block_size = optimal_block_size  # use optimal block size
        try:
=======
        if(isinstance(block_size, Iterable)):
>>>>>>> 5e397ad7
            if(len(block_size) == len(shape)):
                self.block_sizes = block_size
            else:
                raise ArgumentError("Block size should either be a single number or an array of the same size as the spatial domain")
        else:
            # A single block size has been passed. Broadcast it to a list of the size of shape
            self.block_sizes = [int(block_size)]*len(shape)
        # We assume the dimensions are passed to us in the following order
        # var_order
        if len(shape) == 2:
            self.space_dims = symbols("x z")
        else:
            self.space_dims = symbols("x y z")
        self.space_dims = self.space_dims[0:len(shape)]
        self.loop_counters = symbols("i1 i2 i3 i4")
        self._pre_kernel_steps = []
        self._post_kernel_steps = []
        self._forward = forward
        self.prep_variable_map()
        self.t_replace = {}
        self.time_steppers = []
        self.nt = nt
        self.time_loop_stencils_b = []
        self.time_loop_stencils_a = []
        # Start with the assumption that the propagator needs to save the field in memory at every time step
        self._save = True
        # This might be changed later when parameters are being set
        self.profile = profile
        self._openmp = openmp
        # Which function parameters need special (non-save) time stepping and which don't
        self.save_vars = {}
        self.fd = FunctionDescriptor(name)
        self.pre_loop = []
        self.post_loop = []

        if self.profile:
            self.add_local_var("time", "double")
            self.pre_loop.append(cgen.Statement("struct timeval start, end"))
            self.pre_loop.append(cgen.Assign("time", 0))
            self.post_loop.append(cgen.PrintStatement("time: %f\n", "time"))

        # Auto tuning
        if self.cache_blocking and self.auto_tune:
            self.at_markers = [("M1_start", "M1_end"), ("M2_start", "M2_end")]  # markers for at pragmas
            self._at_init_block_vars()

        if forward:
            self._time_step = 1
        else:
            self._time_step = -1
        self._space_loop_limits = {}
        for i, dim in enumerate(self.space_dims):
                self._space_loop_limits[dim] = (spc_border, shape[i] - spc_border)

        # Kernel operation intensity dictionary
        self._kernel_dic_oi = {'add': 0, 'mul': 0, 'load': 0, 'store': 0, 'load_list': [], 'load_all_list': [], 'oi_high': 0, 'oi_high_weighted': 0, 'oi_low': 0, 'oi_low_weighted': 0}

    @property
    def save(self):
        return self._save

    @save.setter
    def save(self, save):
        if save is not True:
            self.time_steppers = [symbols("t%d" % i) for i in range(self.time_order+1)]
            self.t_replace = {}
            for i, t_var in enumerate(reversed(self.time_steppers)):
                self.t_replace[self.t - i*self._time_step] = t_var
        self._save = self._save and save

    @property
    def time_loop_limits(self):
        if self._forward:
            loop_limits = (0, self.nt)
        else:
            loop_limits = (self.nt-1, -1)
        return loop_limits

    def prep_variable_map(self):
        """ Mapping from model variables (x, y, z, t) to loop variables (i1, i2, i3, i4)
        For now, i1 i2 i3 are assigned in the order the variables were defined in init( #var_order)
        """
        var_map = {}
        i = 0
        for dim in self.space_dims:
            var_map[dim] = symbols("i%d" % (i + 1))
            i += 1
        var_map[self.t] = symbols("i%d" % (i + 1))
        self._var_map = var_map

    def sympy_to_cgen(self, subs, stencils, stencil_args):
        stmts = []
        for equality, args in zip(stencils, stencil_args):
            equality = equality.subs(dict(zip(subs, args)))
            self._kernel_dic_oi = self._get_ops_expr(equality.rhs, self._kernel_dic_oi, False)
            self._kernel_dic_oi = self._get_ops_expr(equality.lhs, self._kernel_dic_oi, True)
            stencil = self.convert_equality_to_cgen(equality)
            stmts.append(stencil)
        kernel = self._pre_kernel_steps
        kernel += stmts
        kernel += self._post_kernel_steps
        return cgen.Block(kernel)

    def convert_equality_to_cgen(self, equality):
        try:
            return cgen.Assign(ccode(self.time_substitutions(equality.lhs).xreplace(self._var_map)), ccode(self.time_substitutions(equality.rhs).xreplace(self._var_map)))
        except:
            return equality

    def generate_loops(self, loop_body):
        """ Assuming that the variable order defined in init (#var_order) is the
        order the corresponding dimensions are layout in memory, the last variable
        in that definition should be the fastest varying dimension in the arrays.
        Therefore reverse the list of dimensions, making the last variable in
        #var_order (z in the 3D case) vary in the inner-most loop
        """
        # Space loops
        if self.cache_blocking:
            loop_body = self.generate_space_loops_blocking(loop_body)
        else:
            loop_body = self.generate_space_loops(loop_body)

        omp_master = [cgen.Pragma("omp master")] if self._openmp else []
        omp_single = [cgen.Pragma("omp single")] if self._openmp else []
        omp_parallel = [cgen.Pragma("omp parallel")] if self._openmp else []
        omp_for = [cgen.Pragma("omp for")] if self._openmp else []
        t_loop_limits = self.time_loop_limits
        t_var = str(self._var_map[self.t])
        cond_op = "<" if self._forward else ">"

        if self.save is not True:
            # To cycle between array elements when we are not saving time history
            time_stepping = self.get_time_stepping()
        else:
            time_stepping = []
        loop_body = omp_for + [loop_body] if self._openmp else [loop_body]
        # Statements to be inserted into the time loop before the spatial loop
        time_loop_stencils_b = [self.convert_equality_to_cgen(x) for x in self.time_loop_stencils_b]
        # Statements to be inserted into the time loop after the spatial loop
        time_loop_stencils_a = [self.convert_equality_to_cgen(x) for x in self.time_loop_stencils_a]
        if self.profile:
            start_time_stmt = omp_master + [cgen.Block([cgen.Statement("gettimeofday(&start, NULL)")])]
            end_time_stmt = omp_master + [cgen.Block([cgen.Statement("gettimeofday(&end, NULL)")] + [cgen.Statement("time += ((end.tv_sec  - start.tv_sec) * 1000000u + end.tv_usec - start.tv_usec) / 1.e6")])]
        else:
            start_time_stmt = []
            end_time_stmt = []
        initial_block = omp_single + [cgen.Block(time_stepping + time_loop_stencils_b)] if time_stepping or time_loop_stencils_b else []
        initial_block = initial_block + start_time_stmt
        end_block = end_time_stmt + omp_single + [cgen.Block(time_loop_stencils_a)] if time_loop_stencils_a else end_time_stmt
        loop_body = cgen.Block(initial_block + loop_body + end_block)
        loop_body = cgen.For(cgen.InlineInitializer(cgen.Value("int", t_var), str(t_loop_limits[0])), t_var + cond_op + str(t_loop_limits[1]), t_var + "+=" + str(self._time_step), loop_body)
        # Code to declare the time stepping variables (outside the time loop)
        def_time_step = [cgen.Value("int", t_var_def.name) for t_var_def in self.time_steppers]
        body = def_time_step + self.pre_loop + omp_parallel + [loop_body] + self.post_loop
        return cgen.Block(body)

    def generate_space_loops(self, loop_body):
        ivdep = True
        for spc_var in reversed(list(self.space_dims)):
            dim_var = self._var_map[spc_var]
            loop_limits = self._space_loop_limits[spc_var]
            loop_body = cgen.For(cgen.InlineInitializer(cgen.Value("int", dim_var),
                                                        str(loop_limits[0])),
                                 str(dim_var) + "<" + str(loop_limits[1]), str(dim_var) + "++", loop_body)
            if ivdep and len(self.space_dims) > 1:
                loop_body = cgen.Block([cgen.Pragma("ivdep")] + [loop_body])
            ivdep = False
        return loop_body

    def generate_space_loops_blocking(self, loop_body):
        ivdep = True
        remainder = False
        orig_loop_body = loop_body

        inner_most_dim_passed = False  # used in oder to avoid at inner most dimension

        for spc_var, block_size in reversed(zip(list(self.space_dims), self.block_sizes)):
            dim_var = str(self._var_map[spc_var])

            if self.auto_tune and inner_most_dim_passed:  # change block size into var
                block_size = dim_var + "block"
            else:
                inner_most_dim_passed = True

            block_var = dim_var + "b"
            loop_limits = self._space_loop_limits[spc_var]
            loop_body = cgen.For(cgen.InlineInitializer(cgen.Value("int", dim_var),
                                                        block_var),
                                 dim_var + "<" + block_var+"+"+str(block_size), dim_var + "++", loop_body)
            if ivdep and len(self.space_dims) > 1:
                loop_body = cgen.Block([cgen.Pragma("ivdep")] + [loop_body])
            ivdep = False

        inner_most_dim_passed = False  # used in oder to avoid at inner most dimension

        for spc_var, block_size in reversed(zip(list(self.space_dims), self.block_sizes)):
            orig_var = str(self._var_map[spc_var])
            dim_var = orig_var + "b"
            loop_limits = self._space_loop_limits[spc_var]
            old_upper_limit = loop_limits[1]
            new_upper_limit = old_upper_limit-old_upper_limit % block_size
            if old_upper_limit - new_upper_limit > 0:
                remainder = True
            loop_limits = (loop_limits[0], new_upper_limit)

            if self.auto_tune and inner_most_dim_passed:  # change block size into var name
                block_size = orig_var + "block"
            else:
                inner_most_dim_passed = True

            loop_body = cgen.For(cgen.InlineInitializer(cgen.Value("int", dim_var),
                                                        str(loop_limits[0])),
                                 str(dim_var) + "<" + str(loop_limits[1]), str(dim_var) + "+=" + str(block_size), loop_body)
        if remainder:
            remainder_loop = orig_loop_body
            for spc_var, block_size in reversed(zip(list(self.space_dims), self.block_sizes)):
                dim_var = str(self._var_map[spc_var])
                loop_limits = self._space_loop_limits[spc_var]
                old_upper_limit = loop_limits[1]
                new_upper_limit = old_upper_limit-old_upper_limit % block_size
                loop_limits = (new_upper_limit, old_upper_limit)
                remainder_loop = cgen.For(cgen.InlineInitializer(cgen.Value("int", dim_var), str(loop_limits[0])),
                                          str(dim_var) + "<" + str(loop_limits[1]), str(dim_var) + "++", remainder_loop)
                if ivdep and len(self.space_dims) > 1:
                    loop_body = cgen.Block([cgen.Pragma("ivdep")] + [loop_body])
                ivdep = False
            loop_body = cgen.Block([loop_body, remainder_loop])

        return loop_body

    def add_loop_step(self, assign, before=False):
        stm = self.convert_equality_to_cgen(assign)
        if before:
            self._pre_kernel_steps.append(stm)
        else:
            self._post_kernel_steps.append(stm)

    def add_devito_param(self, param):
        save = True
        if hasattr(param, "save"):
            save = param.save
        self.add_param(param.name, param.shape, param.dtype, save)

    def add_param(self, name, shape, dtype, save=True):
        self.fd.add_matrix_param(name, shape, dtype)
        self.save = save
        self.save_vars[name] = save
        return IndexedBase(name, shape=shape)

    def add_scalar_param(self, name, dtype):
        self.fd.add_value_param(name, dtype)
        return symbols(name)

    def add_local_var(self, name, dtype):
        self.fd.add_local_variable(name, dtype)
        return symbols(name)

    def get_fd(self):
        """Get a FunctionDescriptor that describes the code represented by this Propagator
        in the format that FunctionManager and JitManager can deal with it. Before calling,
        make sure you have either called set_jit_params or set_jit_simple already.
        """
        try:  # Assume we have been given a a loop body in cgen types
            self.fd.set_body(self.generate_loops(self.loop_body))
        except:  # We might have been given Sympy expression to evaluate
            # This is the more common use case so this will show up in error messages
            self.fd.set_body(self.generate_loops(self.sympy_to_cgen(self.subs, self.stencils, self.stencil_args)))
        return self.fd

    def get_time_stepping(self):
        ti = self._var_map[self.t]
        body = []
        time_stepper_indices = range(self.time_order+1)
        first_time_index = 0
        step_backwards = -1
        if self._forward is not True:
            time_stepper_indices = reversed(time_stepper_indices)
            first_time_index = self.time_order
            step_backwards = 1
        for i in time_stepper_indices:
            lhs = self.time_steppers[i].name
            if i == first_time_index:
                rhs = ccode(ti % (self.time_order+1))
            else:
                rhs = ccode((self.time_steppers[i+step_backwards]+1) % (self.time_order+1))
            body.append(cgen.Assign(lhs, rhs))

        return body

    def time_substitutions(self, sympy_expr):
        """This method checks through the sympy_expr to replace the time index with a cyclic index
        but only for variables which are not being saved in the time domain
        """
        if isinstance(sympy_expr, Indexed):
            array_term = sympy_expr
            if not str(array_term.base.label) in self.save_vars:
                raise(ValueError, "Invalid variable '%s' in sympy expression. Did you add it to the operator's params?" % str(array_term.base.label))
            if not self.save_vars[str(array_term.base.label)]:
                array_term = array_term.xreplace(self.t_replace)
            return array_term
        else:
            for arg in sympy_expr.args:
                sympy_expr = sympy_expr.subs(arg, self.time_substitutions(arg))
        return sympy_expr

    def add_time_loop_stencil(self, stencil, before=False):
        if before:
            self.time_loop_stencils_b.append(stencil)
        else:
            self.time_loop_stencils_a.append(stencil)

            # initialises block sizes as variables and adds auto tuning pragmas

    def _at_init_block_vars(self):
        """Initialises block sizes as variables in order to at them later"""

        block_vars = []  # Blocking var names

        for i in range(0, len(self.space_dims) - 1):  # generate block size vars. We want to ignore inner most dimension
            block_vars.append(str(self.loop_counters[i]) + "block")

        # main auto tuning pragma
        at_main_pragma = "isat tuning name(spc_o_%s_tm_o_%s) scope(%s, %s) measure(%s, %s)" \
                         % (self.spc_order, self.time_order, self.at_markers[0][0], self.at_markers[0][1],
                            self.at_markers[1][0], self.at_markers[1][1])

        for block_var in block_vars:  # appends vars that we want to tune to main at pragma
            at_main_pragma += " variable(%s, range(%d, %d, 1))" \
                              % (block_var, self.tune_b_size - self.tune_range, self.tune_b_size + self.tune_range)

        # dependant will try all possible permutations of block sizes // prob what we want
        # independant will find the first optimal varthen progress searching for the next one using the one found before
        at_main_pragma += " search(dependent)"

        self.pre_loop.append(cgen.Pragma(at_main_pragma))

        for block_var in block_vars:
            # init the block size variables
            self.pre_loop.append(cgen.Statement("int const %s = %d" % (block_var, self.tune_b_size)))

        # Setting auto tuning scope
        self.pre_loop.append(cgen.Pragma("isat marker %s" % self.at_markers[0][0]))
        self.post_loop.append(cgen.Pragma("isat marker %s" % self.at_markers[0][1]))

    def _get_ops_expr(self, expr, dict1, is_lhs=False):
        """Get number of different operations in expression expr.
        Types of operations are ADD (inc -) and MUL (inc /), arrays (IndexedBase objects) in expr that are not in list arrays
        are added to the list. Return dictionary of (#ADD, #MUL, list of unique names of fields, list of unique field elements)
        """
        result = dict1  # dictionary to return
        # add array to list arrays if it is not in it
        if isinstance(expr, Indexed):
                base = expr.base.label
                if is_lhs:
                        result['store'] += 1
                if base not in result['load_list']:
                        result['load_list'] += [base]  # accumulate distinct array
                if expr not in result['load_all_list']:
                        result['load_all_list'] += [expr]  # accumulate distinct array elements
                return result

        if expr.is_Mul or expr.is_Add or expr.is_Pow:
                args = expr.args
                # increment MUL or ADD by # arguments less 1
                # sympy multiplication and addition can have multiple arguments
                if expr.is_Mul:
                        result['mul'] += len(args)-1
                else:
                        if expr.is_Add:
                                result['add'] += len(args)-1
                # recursive call of all arguments
                for expr2 in args:
                        result2 = self._get_ops_expr(expr2, result, is_lhs)

                return result2
        # return zero and unchanged array if execution gets here
        return result

    def get_kernel_oi(self, dtype=np.float32):
        """Get the operation intensity of the kernel. The types of operations are ADD (inc -), MUL (inc /), LOAD, STORE.
        #LOAD = number of unique fields in the kernel. The function returns tuple (#ADD, #MUL, #LOAD, #STORE)
        Wold_size is given by dtype
        Operation intensity OI = (ADD+MUL)/[(LOAD+STORE)*word_size]
        Weighted OI, OI_w = (ADD+MUL)/(2*Max(ADD,MUL)) * OI
        """
        load = 0
        load_all = 0
        word_size = np.dtype(dtype).itemsize
        load += len(self._kernel_dic_oi['load_list'])
        store = self._kernel_dic_oi['store']
        load_all += len(self._kernel_dic_oi['load_all_list'])
        self._kernel_dic_oi['load'] = load_all
        add = self._kernel_dic_oi['add']
        mul = self._kernel_dic_oi['mul']
        self._kernel_dic_oi['oi_high'] = float(add+mul)/(load+store)/word_size
        self._kernel_dic_oi['oi_high_weighted'] = self._kernel_dic_oi['oi_high']*(add+mul)/max(add, mul)/2.0
        self._kernel_dic_oi['oi_low'] = float(add+mul)/(load_all+store)/word_size
        self._kernel_dic_oi['oi_low_weighted'] = self._kernel_dic_oi['oi_low']*(add+mul)/max(add, mul)/2.0

        return self._kernel_dic_oi['oi_high']<|MERGE_RESOLUTION|>--- conflicted
+++ resolved
@@ -3,11 +3,9 @@
 import numpy as np
 from sympy import symbols, IndexedBase, Indexed
 from function_manager import FunctionDescriptor
-<<<<<<< HEAD
+from collections import Iterable
 from at_controller import get_at_block_size, get_optimal_block_size
-=======
-from collections import Iterable
->>>>>>> 5e397ad7
+
 
 
 class Propagator(object):
@@ -16,7 +14,6 @@
         self.t = symbols("t")
 
         self.cache_blocking = cache_blocking
-<<<<<<< HEAD
         self.auto_tune = auto_tune
 
         self.spc_order = spc_border * 2  # setting space order
@@ -39,10 +36,7 @@
                     block_size.append(optimal_block_size)  # append outer most dimension as it is not auto tuned
                 else:
                     block_size = optimal_block_size  # use optimal block size
-        try:
-=======
-        if(isinstance(block_size, Iterable)):
->>>>>>> 5e397ad7
+        if (isinstance(block_size, Iterable)):
             if(len(block_size) == len(shape)):
                 self.block_sizes = block_size
             else:
