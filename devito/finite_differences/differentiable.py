from collections import ChainMap

import sympy
from sympy.functions.elementary.integers import floor
from sympy.core.evalf import evalf_table

from cached_property import cached_property

from devito.tools import filter_ordered, flatten

__all__ = ['Differentiable']


class Differentiable(sympy.Expr):
    """
    This class represents Devito differentiable objects such as functions,
    sum of functions, product of function, or any FD approximation. Differentiable
    objects provide FD shortcuts to easily compute FD approximations.
    """
    # Set the operator priority higher than SymPy (10.0) to force the overridden
    # operators to be used
    _op_priority = sympy.Expr._op_priority + 1.

    _state = ('space_order', 'time_order', 'indices')

    @cached_property
    def _functions(self):
        return frozenset().union(*[i._functions for i in self._args_diff])

    @cached_property
    def _args_diff(self):
        ret = [i for i in self.args if isinstance(i, Differentiable)]
        ret.extend([i.function for i in self.args if i.is_Indexed])
        return tuple(ret)

    @cached_property
    def space_order(self):
        # Default 100 is for "infinitely" differentiable
        return min([getattr(i, 'space_order', 100) or 100 for i in self._args_diff],
                   default=100)

    @cached_property
    def time_order(self):
        # Default 100 is for "infinitely" differentiable
        return min([getattr(i, 'time_order', 100) or 100 for i in self._args_diff],
                   default=100)

    @cached_property
    def indices(self):
        return tuple(filter_ordered(flatten(getattr(i, 'indices', ())
                                            for i in self._args_diff)))

    @cached_property
    def is_Staggered(self):
        return any([getattr(i, 'is_Staggered', False) for i in self._args_diff])

    @cached_property
    def _fd(self):
        return dict(ChainMap(*[getattr(i, '_fd', {}) for i in self._args_diff]))

    @cached_property
<<<<<<< HEAD
    def stencil(self):
        return self.func(*[getattr(a, 'stencil', a) for a in self.args])

    def xreplace(self, rules):
        new = super(Differentiable, self).xreplace(rules)
        if new.is_Add:
            return Add(*new.args)
        elif new.is_Mul:
            return Mul(*new.args)
        elif new.is_Pow:
            return Pow(*new.args)
        else:
            return new
=======
    def _symbolic_functions(self):
        return frozenset([i for i in self._functions if i.coefficients == 'symbolic'])

    @cached_property
    def _uses_symbolic_coefficients(self):
        return bool(self._symbolic_functions)
>>>>>>> 84a35ce2

    def __hash__(self):
        return super(Differentiable, self).__hash__()

    def __getattr__(self, name):
        """
        Try calling a dynamically created FD shortcut.

        .. note::

            This method acts as a fallback for __getattribute__
        """
        if name in self._fd:
            return self._fd[name][0](self)
        raise AttributeError("%r object has no attribute %r" % (self.__class__, name))

    # Override SymPy arithmetic operators
    def __add__(self, other):
        return Add(self, other)

    def __iadd__(self, other):
        return Add(self, other)

    def __radd__(self, other):
        return Add(other, self)

    def __sub__(self, other):
        return Add(self, -other)

    def __isub__(self, other):
        return Add(self, -other)

    def __rsub__(self, other):
        return Add(other, -self)

    def __mul__(self, other):
        return Mul(self, other)

    def __imul__(self, other):
        return Mul(self, other)

    def __rmul__(self, other):
        return Mul(other, self)

    def __pow__(self, other):
        return Pow(self, other)

    def __rpow__(self, other):
        return Pow(other, self)

    def __div__(self, other):
        return Mul(self, Pow(other, sympy.S.NegativeOne))

    def __rdiv__(self, other):
        return Mul(other, Pow(self, sympy.S.NegativeOne))

    __truediv__ = __div__
    __rtruediv__ = __rdiv__

    def __floordiv__(self, other):
        return floor(self / other)

    def __rfloordiv__(self, other):
        return floor(other / self)

    def __mod__(self, other):
        return Mod(self, other)

    def __rmod__(self, other):
        return Mod(other, self)

    def __neg__(self):
        return Mul(sympy.S.NegativeOne, self)

    def __eq__(self, other):
        return super(Differentiable, self).__eq__(other) and\
            all(getattr(self, i, None) == getattr(other, i, None) for i in self._state)

    @property
    def laplace(self):
        """
        Generates a symbolic expression for the Laplacian, the second
        derivative wrt. all spatial dimensions.
        """
        space_dims = [d for d in self.indices if d.is_Space]
        derivs = tuple('d%s2' % d.name for d in space_dims)
        return Add(*[getattr(self, d) for d in derivs])

    def laplace2(self, weight=1):
        """
        Generates a symbolic expression for the double Laplacian
        wrt. all spatial dimensions.
        """
        space_dims = [d for d in self.indices if d.is_Space]
        derivs = tuple('d%s2' % d.name for d in space_dims)
        return sum([getattr(self.laplace * weight, d) for d in derivs])


class Add(sympy.Add, Differentiable):

    def __new__(cls, *args, **kwargs):
        obj = sympy.Add.__new__(cls, *args, **kwargs)

        # `(f + f)` is evaluated as `2*f`, with `*` being a sympy.Mul.
        # Here we make sure to return our own Mul.
        if obj.is_Mul:
            obj = Mul(*obj.args)

        return obj


class Mul(sympy.Mul, Differentiable):

    def __new__(cls, *args, **kwargs):
        obj = sympy.Mul.__new__(cls, *args, **kwargs)

        # `(f + g)*2` is evaluated as `2*f + 2*g`, with `+` being a sympy.Add.
        # Here we make sure to return our own Add.
        if obj.is_Add:
            obj = Add(*obj.args)

        # `(f * f)` is evaluated as `f**2`, with `**` being a sympy.Pow.
        # Here we make sure to return our own Pow.
        if obj.is_Pow:
            obj = Pow(*obj.args)

        return obj


class Pow(sympy.Pow, Differentiable):
    pass


class Mod(sympy.Mod, Differentiable):
    pass


# Make sure `sympy.evalf` knows how to evaluate the inherited classes
# Without these, `evalf` would rely on a much slower, much more generic, and
# thus much more time-inefficient fallback routine. This would hit us
# pretty badly when taking derivatives (see `finite_difference.py`), where
# `evalf` is used systematically
evalf_table[Add] = evalf_table[sympy.Add]
evalf_table[Mul] = evalf_table[sympy.Mul]
evalf_table[Pow] = evalf_table[sympy.Pow]<|MERGE_RESOLUTION|>--- conflicted
+++ resolved
@@ -59,7 +59,6 @@
         return dict(ChainMap(*[getattr(i, '_fd', {}) for i in self._args_diff]))
 
     @cached_property
-<<<<<<< HEAD
     def stencil(self):
         return self.func(*[getattr(a, 'stencil', a) for a in self.args])
 
@@ -73,14 +72,14 @@
             return Pow(*new.args)
         else:
             return new
-=======
+
+    @property
     def _symbolic_functions(self):
         return frozenset([i for i in self._functions if i.coefficients == 'symbolic'])
 
     @cached_property
     def _uses_symbolic_coefficients(self):
         return bool(self._symbolic_functions)
->>>>>>> 84a35ce2
 
     def __hash__(self):
         return super(Differentiable, self).__hash__()
