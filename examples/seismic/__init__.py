from .model import *  # noqa
from .source import *  # noqa
from .plotting import *  # noqa
<<<<<<< HEAD
from .boundaries import *  # noqa
=======
from .preset_models import *  # noqa
>>>>>>> acfa1fde
from .utils import *  # noqa<|MERGE_RESOLUTION|>--- conflicted
+++ resolved
@@ -1,9 +1,6 @@
 from .model import *  # noqa
 from .source import *  # noqa
 from .plotting import *  # noqa
-<<<<<<< HEAD
 from .boundaries import *  # noqa
-=======
 from .preset_models import *  # noqa
->>>>>>> acfa1fde
 from .utils import *  # noqa