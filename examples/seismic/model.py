import numpy as np
from sympy import sin, Abs


from devito import (Grid, SubDomain, Function, Constant,
                    SubDimension, Eq, Inc, Operator)
from devito.builtins import initialize_function, gaussian_smooth, mmax
from devito.tools import as_tuple

__all__ = ['Model', 'ModelElastic', 'ModelViscoelastic']


def initialize_damp(damp, nbl, spacing, mask=False):
    """
<<<<<<< HEAD
    space_order = kwargs.pop('space_order', 2)

    if preset.lower() in ['constant-elastic']:
        # A constant single-layer model in a 2D or 3D domain
        # with velocity 1.5km/s.
        shape = kwargs.pop('shape', (101, 101))
        spacing = kwargs.pop('spacing', tuple([10. for _ in shape]))
        origin = kwargs.pop('origin', tuple([0. for _ in shape]))
        nbpml = kwargs.pop('nbpml', 10)
        dtype = kwargs.pop('dtype', np.float32)
        vp = kwargs.pop('vp', 1.5)
        vs = 0.5 * vp
        rho = 1.0

        return ModelElastic(space_order=space_order, vp=vp, vs=vs, rho=rho, origin=origin,
                            shape=shape, dtype=dtype, spacing=spacing, nbpml=nbpml,
                            **kwargs)

    if preset.lower() in ['constant-isotropic']:
        # A constant single-layer model in a 2D or 3D domain
        # with velocity 1.5km/s.
        shape = kwargs.pop('shape', (101, 101))
        spacing = kwargs.pop('spacing', tuple([10. for _ in shape]))
        origin = kwargs.pop('origin', tuple([0. for _ in shape]))
        nbpml = kwargs.pop('nbpml', 10)
        dtype = kwargs.pop('dtype', np.float32)
        vp = kwargs.pop('vp', 1.5)

        return Model(space_order=space_order, vp=vp, origin=origin, shape=shape,
                     dtype=dtype, spacing=spacing, nbpml=nbpml, **kwargs)

    elif preset.lower() in ['constant-tti']:
        # A constant single-layer model in a 2D or 3D domain
        # with velocity 1.5km/s.
        shape = kwargs.pop('shape', (101, 101))
        spacing = kwargs.pop('spacing', tuple([10. for _ in shape]))
        origin = kwargs.pop('origin', tuple([0. for _ in shape]))
        nbpml = kwargs.pop('nbpml', 10)
        dtype = kwargs.pop('dtype', np.float32)
        v = np.empty(shape, dtype=dtype)
        v[:] = 1.5
        epsilon = .3*np.ones(shape, dtype=dtype)
        delta = .2*np.ones(shape, dtype=dtype)
        theta = .7*np.ones(shape, dtype=dtype)
        phi = None
        if len(shape) > 2:
            phi = .35*np.ones(shape, dtype=dtype)

        return Model(space_order=space_order, vp=v, origin=origin, shape=shape,
                     dtype=dtype, spacing=spacing, nbpml=nbpml, epsilon=epsilon,
                     delta=delta, theta=theta, phi=phi, **kwargs)

    elif preset.lower() in ['layers-isotropic', 'twolayer-isotropic',
                            '2layer-isotropic']:
        # A two-layer model in a 2D or 3D domain with two different
        # velocities split across the height dimension:
        # By default, the top part of the domain has 1.5 km/s,
        # and the bottom part of the domain has 2.5 km/s.
        shape = kwargs.pop('shape', (101, 101))
        spacing = kwargs.pop('spacing', tuple([10. for _ in shape]))
        origin = kwargs.pop('origin', tuple([0. for _ in shape]))
        dtype = kwargs.pop('dtype', np.float32)
        nbpml = kwargs.pop('nbpml', 10)
        ratio = kwargs.pop('ratio', 3)
        vp_top = kwargs.pop('vp_top', 1.5)
        vp_bottom = kwargs.pop('vp_bottom', 2.5)

        # Define a velocity profile in km/s
        v = np.empty(shape, dtype=dtype)
        v[:] = vp_top  # Top velocity (background)
        v[..., int(shape[-1] / ratio):] = vp_bottom  # Bottom velocity

        return Model(space_order=space_order, vp=v, origin=origin, shape=shape,
                     dtype=dtype, spacing=spacing, nbpml=nbpml, **kwargs)

    elif preset.lower() in ['layers-elastic', 'twolayer-elastic',
                            '2layer-elastic']:
        # A two-layer model in a 2D or 3D domain with two different
        # velocities split across the height dimension:
        # By default, the top part of the domain has 1.5 km/s,
        # and the bottom part of the domain has 2.5 km/s.
        shape = kwargs.pop('shape', (101, 101))
        spacing = kwargs.pop('spacing', tuple([10. for _ in shape]))
        origin = kwargs.pop('origin', tuple([0. for _ in shape]))
        dtype = kwargs.pop('dtype', np.float32)
        nbpml = kwargs.pop('nbpml', 10)
        ratio = kwargs.pop('ratio', 2)
        vp_top = kwargs.pop('vp_top', 1.5)
        vp_bottom = kwargs.pop('vp_bottom', 2.5)

        # Define a velocity profile in km/s
        v = np.empty(shape, dtype=dtype)
        v[:] = vp_top  # Top velocity (background)
        v[..., int(shape[-1] / ratio):] = vp_bottom  # Bottom velocity

        vs = 0.5 * v[:]
        rho = v[:]/vp_top

        return ModelElastic(space_order=space_order, vp=v, vs=vs, rho=rho,
                            origin=origin, shape=shape,
                            dtype=dtype, spacing=spacing, nbpml=nbpml, **kwargs)

    elif preset.lower() in ['layers-tti', 'twolayer-tti', '2layer-tti']:
        # A two-layer model in a 2D or 3D domain with two different
        # velocities split across the height dimension:
        # By default, the top part of the domain has 1.5 km/s,
        # and the bottom part of the domain has 2.5 km/s.\
        shape = kwargs.pop('shape', (101, 101))
        spacing = kwargs.pop('spacing', tuple([10. for _ in shape]))
        origin = kwargs.pop('origin', tuple([0. for _ in shape]))
        dtype = kwargs.pop('dtype', np.float32)
        nbpml = kwargs.pop('nbpml', 10)
        ratio = kwargs.pop('ratio', 2)
        vp_top = kwargs.pop('vp_top', 1.5)
        vp_bottom = kwargs.pop('vp_bottom', 2.5)

        # Define a velocity profile in km/s
        v = np.empty(shape, dtype=dtype)
        v[:] = vp_top  # Top velocity (background)
        v[..., int(shape[-1] / ratio):] = vp_bottom  # Bottom velocity

        epsilon = scipy_smooth(.3*(v - 1.5))
        delta = scipy_smooth(.2*(v - 1.5))
        theta = scipy_smooth(.5*(v - 1.5))
        phi = None
        if len(shape) > 2:
            phi = scipy_smooth(.25*(v - 1.5), shape)

        return Model(space_order=space_order, vp=v, origin=origin, shape=shape,
                     dtype=dtype, spacing=spacing, nbpml=nbpml, epsilon=epsilon,
                     delta=delta, theta=theta, phi=phi, **kwargs)

    elif preset.lower() in ['layers-tti-noazimuth', 'twolayer-tti-noazimuth',
                            '2layer-tti-noazimuth']:
        # A two-layer model in a 2D or 3D domain with two different
        # velocities split across the height dimension:
        # By default, the top part of the domain has 1.5 km/s,
        # and the bottom part of the domain has 2.5 km/s.\
        shape = kwargs.pop('shape', (101, 101))
        spacing = kwargs.pop('spacing', tuple([10. for _ in shape]))
        origin = kwargs.pop('origin', tuple([0. for _ in shape]))
        dtype = kwargs.pop('dtype', np.float32)
        nbpml = kwargs.pop('nbpml', 10)
        ratio = kwargs.pop('ratio', 2)
        vp_top = kwargs.pop('vp_top', 1.5)
        vp_bottom = kwargs.pop('vp_bottom', 2.5)

        # Define a velocity profile in km/s
        v = np.empty(shape, dtype=dtype)
        v[:] = vp_top  # Top velocity (background)
        v[..., int(shape[-1] / ratio):] = vp_bottom  # Bottom velocity

        epsilon = .3*(v - 1.5)
        delta = .2*(v - 1.5)
        theta = .5*(v - 1.5)

        return Model(space_order=space_order, vp=v, origin=origin, shape=shape,
                     dtype=dtype, spacing=spacing, nbpml=nbpml, epsilon=epsilon,
                     delta=delta, theta=theta, **kwargs)

    elif preset.lower() in ['circle-isotropic']:
        # A simple circle in a 2D domain with a background velocity.
        # By default, the circle velocity is 2.5 km/s,
        # and the background veloity is 3.0 km/s.
        dtype = kwargs.pop('dtype', np.float32)
        shape = kwargs.pop('shape', (101, 101))
        spacing = kwargs.pop('spacing', tuple([10. for _ in shape]))
        origin = kwargs.pop('origin', tuple([0. for _ in shape]))
        nbpml = kwargs.pop('nbpml', 10)
        vp = kwargs.pop('vp', 3.0)
        vp_background = kwargs.pop('vp_background', 2.5)
        r = kwargs.pop('r', 15)

        # Only a 2D preset is available currently
        assert(len(shape) == 2)

        v = np.empty(shape, dtype=dtype)
        v[:] = vp_background

        a, b = shape[0] / 2, shape[1] / 2
        y, x = np.ogrid[-a:shape[0]-a, -b:shape[1]-b]
        v[x*x + y*y <= r*r] = vp

        return Model(space_order=space_order, vp=v, origin=origin, shape=shape,
                     dtype=dtype, spacing=spacing, nbpml=nbpml, **kwargs)

    elif preset.lower() in ['marmousi-isotropic', 'marmousi2d-isotropic']:
        shape = (1601, 401)
        spacing = (7.5, 7.5)
        origin = (0., 0.)

        # Read 2D Marmousi model from opesc/data repo
        data_path = kwargs.get('data_path', None)
        if data_path is None:
            raise ValueError("Path to opesci/data not found! Please specify with "
                             "'data_path=<path/to/opesci/data>'")
        path = os.path.join(data_path, 'Simple2D/vp_marmousi_bi')
        v = np.fromfile(path, dtype='float32', sep="")
        v = v.reshape(shape)

        # Cut the model to make it slightly cheaper
        v = v[301:-300, :]

        return Model(space_order=space_order, vp=v, origin=origin, shape=v.shape,
                     dtype=np.float32, spacing=spacing, nbpml=nbpml, **kwargs)

    elif preset.lower() in ['marmousi-elastic', 'marmousi2d-elastic']:
        shape = (1601, 401)
        spacing = (7.5, 7.5)
        origin = (0., 0.)

        # Read 2D Marmousi model from opesc/data repo
        data_path = kwargs.get('data_path', None)
        if data_path is None:
            raise ValueError("Path to opesci/data not found! Please specify with "
                             "'data_path=<path/to/opesci/data>'")
        path = os.path.join(data_path, 'Simple2D/vp_marmousi_bi')
        v = np.fromfile(path, dtype='float32', sep="")
        v = v.reshape(shape)

        # Cut the model to make it slightly cheaper
        v = v[301:-300, :]
        vs = .5 * v[:]
        rho = v[:]/np.max(v[:])

        return ModelElastic(space_order=space_order, vp=v, vs=vs, rho=rho,
                            origin=origin, shape=v.shape,
                            dtype=np.float32, spacing=spacing, nbpml=20)

    elif preset.lower() in ['marmousi-tti2d', 'marmousi2d-tti']:

        shape_full = (201, 201, 70)
        shape = (201, 70)
        spacing = (10., 10.)
        origin = (0., 0.)
        nbpml = kwargs.pop('nbpml', 20)

        # Read 2D Marmousi model from opesc/data repo
        data_path = kwargs.pop('data_path', None)
        if data_path is None:
            raise ValueError("Path to opesci/data not found! Please specify with "
                             "'data_path=<path/to/opesci/data>'")
        path = os.path.join(data_path, 'marmousi3D/vp_marmousi_bi')

        # velocity
        vp = 1e-3 * np.fromfile(os.path.join(data_path, 'marmousi3D/MarmousiVP.raw'),
                                dtype='float32', sep="")
        vp = vp.reshape(shape_full)
        vp = vp[101, :, :]
        # Epsilon, in % in file, resale between 0 and 1
        epsilon = np.fromfile(os.path.join(data_path, 'marmousi3D/MarmousiEps.raw'),
                              dtype='float32', sep="") * 1e-2
        epsilon = epsilon.reshape(shape_full)
        epsilon = epsilon[101, :, :]
        # Delta, in % in file, resale between 0 and 1
        delta = np.fromfile(os.path.join(data_path, 'marmousi3D/MarmousiDelta.raw'),
                            dtype='float32', sep="") * 1e-2
        delta = delta.reshape(shape_full)
        delta = delta[101, :, :]
        # Theta, in degrees in file, resale in radian
        theta = np.fromfile(os.path.join(data_path, 'marmousi3D/MarmousiTilt.raw'),
                            dtype='float32', sep="")
        theta = np.float32(np.pi / 180 * theta.reshape(shape_full))
        theta = theta[101, :, :]

        return Model(space_order=space_order, vp=vp, origin=origin, shape=shape,
                     dtype=np.float32, spacing=spacing, nbpml=nbpml, epsilon=epsilon,
                     delta=delta, theta=theta, **kwargs)

    elif preset.lower() in ['marmousi-tti3d', 'marmousi3d-tti']:
        shape = (201, 201, 70)
        spacing = (10., 10., 10.)
        origin = (0., 0., 0.)
        nbpml = kwargs.pop('nbpml', 20)

        # Read 2D Marmousi model from opesc/data repo
        data_path = kwargs.pop('data_path', None)
        if data_path is None:
            raise ValueError("Path to opesci/data not found! Please specify with "
                             "'data_path=<path/to/opesci/data>'")
        path = os.path.join(data_path, 'marmousi3D/vp_marmousi_bi')

        # Velcoity
        vp = 1e-3 * np.fromfile(os.path.join(data_path, 'marmousi3D/MarmousiVP.raw'),
                                dtype='float32', sep="")
        vp = vp.reshape(shape)
        # Epsilon, in % in file, resale between 0 and 1
        epsilon = np.fromfile(os.path.join(data_path, 'marmousi3D/MarmousiEps.raw'),
                              dtype='float32', sep="") * 1e-2
        epsilon = epsilon.reshape(shape)
        # Delta, in % in file, resale between 0 and 1
        delta = np.fromfile(os.path.join(data_path, 'marmousi3D/MarmousiDelta.raw'),
                            dtype='float32', sep="") * 1e-2
        delta = delta.reshape(shape)
        # Theta, in degrees in file, resale in radian
        theta = np.fromfile(os.path.join(data_path, 'marmousi3D/MarmousiTilt.raw'),
                            dtype='float32', sep="")
        theta = np.float32(np.pi / 180 * theta.reshape(shape))
        # Phi, in degrees in file, resale in radian
        phi = np.fromfile(os.path.join(data_path, 'marmousi3D/Azimuth.raw'),
                          dtype='float32', sep="")
        phi = np.float32(np.pi / 180 * phi.reshape(shape))

        return Model(space_order=space_order, vp=vp, origin=origin, shape=shape,
                     dtype=np.float32, spacing=spacing, nbpml=nbpml, epsilon=epsilon,
                     delta=delta, theta=theta, phi=phi, **kwargs)

    else:
        raise ValueError("Unknown model preset name")

def initialize_damp(damp, nbpml, spacing, mask=False):
    """Initialise damping field with an absorbing PML layer.

    :param damp: The :class:`Function` for the damping field.
    :param nbpml: Number of points in the damping layer.
    :param spacing: Grid spacing coefficient.
    :param mask: whether the dampening is a mask or layer.
=======
    Initialise damping field with an absorbing boundary layer.

    Parameters
    ----------
    damp : Function
        The damping field for absorbing boundary condition.
    nbl : int
        Number of points in the damping layer.
    spacing :
        Grid spacing coefficient.
    mask : bool, optional
        whether the dampening is a mask or layer.
>>>>>>> acfa1fde
        mask => 1 inside the domain and decreases in the layer
        not mask => 0 inside the domain and increase in the layer
    """
    dampcoeff = 1.5 * np.log(1.0 / 0.001) / (nbl)

    eqs = [Eq(damp, 1.0)] if mask else []
    for d in damp.dimensions:
        # left
        dim_l = SubDimension.left(name='abc_%s_l' % d.name, parent=d,
                                  thickness=nbl)
        pos = Abs((nbl - (dim_l - d.symbolic_min) + 1) / float(nbl))
        val = dampcoeff * (pos - sin(2*np.pi*pos)/(2*np.pi))
        val = -val if mask else val
        eqs += [Inc(damp.subs({d: dim_l}), val/d.spacing)]
        # right
        dim_r = SubDimension.right(name='abc_%s_r' % d.name, parent=d,
                                   thickness=nbl)
        pos = Abs((nbl - (d.symbolic_max - dim_r) + 1) / float(nbl))
        val = dampcoeff * (pos - sin(2*np.pi*pos)/(2*np.pi))
        val = -val if mask else val
        eqs += [Inc(damp.subs({d: dim_r}), val/d.spacing)]

    # TODO: Figure out why yask doesn't like it with dse/dle
    Operator(eqs, name='initdamp', dse='noop', dle='noop')()


class PhysicalDomain(SubDomain):

    name = 'phydomain'

    def __init__(self, nbl):
        super(PhysicalDomain, self).__init__()
        self.nbl = nbl

    def define(self, dimensions):
        return {d: ('middle', self.nbl, self.nbl) for d in dimensions}


class GenericModel(object):
    """
    General model class with common properties
    """
    def __init__(self, origin, spacing, shape, space_order, nbl=20,
                 dtype=np.float32, subdomains=(), damp_mask=False):
        self.shape = shape
        self.nbl = int(nbl)
        self.origin = tuple([dtype(o) for o in origin])

        # Origin of the computational domain with boundary to inject/interpolate
        # at the correct index
        origin_pml = tuple([dtype(o - s*nbl) for o, s in zip(origin, spacing)])
        phydomain = PhysicalDomain(self.nbl)
        subdomains = subdomains + (phydomain, )
        shape_pml = np.array(shape) + 2 * self.nbl
        # Physical extent is calculated per cell, so shape - 1
        extent = tuple(np.array(spacing) * (shape_pml - 1))
        self.grid = Grid(extent=extent, shape=shape_pml, origin=origin_pml, dtype=dtype,
                         subdomains=subdomains)

        if self.nbl != 0:
            # Create dampening field as symbol `damp`
            self.damp = Function(name="damp", grid=self.grid)
            initialize_damp(self.damp, self.nbl, self.spacing, mask=damp_mask)
            self._physical_parameters = ['damp']
        else:
            self.damp = 1 if damp_mask else 0
            self._physical_parameters = []

    def physical_params(self, **kwargs):
        """
        Return all set physical parameters and update to input values if provided
        """
        known = [getattr(self, i) for i in self.physical_parameters]
        return {i.name: kwargs.get(i.name, i) or i for i in known}

    def _gen_phys_param(self, field, name, space_order, is_param=False,
                        default_value=0):
        if field is None:
            return default_value
        if isinstance(field, np.ndarray):
            function = Function(name=name, grid=self.grid, space_order=space_order,
                                parameter=is_param)
            initialize_function(function, field, self.nbl)
        else:
            function = Constant(name=name, value=field)
        self._physical_parameters.append(name)
        return function

    @property
    def physical_parameters(self):
        return as_tuple(self._physical_parameters)

    @property
    def dim(self):
        """
        Spatial dimension of the problem and model domain.
        """
        return self.grid.dim

    @property
    def spacing(self):
        """
        Grid spacing for all fields in the physical model.
        """
        return self.grid.spacing

    @property
    def space_dimensions(self):
        """
        Spatial dimensions of the grid
        """
        return self.grid.dimensions

    @property
    def spacing_map(self):
        """
        Map between spacing symbols and their values for each `SpaceDimension`.
        """
        return self.grid.spacing_map

    @property
    def dtype(self):
        """
        Data type for all assocaited data objects.
        """
        return self.grid.dtype

    @property
    def domain_size(self):
        """
        Physical size of the domain as determined by shape and spacing
        """
        return tuple((d-1) * s for d, s in zip(self.shape, self.spacing))


class Model(GenericModel):
    """
    The physical model used in seismic inversion processes.

    Parameters
    ----------
    origin : tuple of floats
        Origin of the model in m as a tuple in (x,y,z) order.
    spacing : tuple of floats
        Grid size in m as a Tuple in (x,y,z) order.
    shape : tuple of int
        Number of grid points size in (x,y,z) order.
    space_order : int
        Order of the spatial stencil discretisation.
    vp : array_like or float
        Velocity in km/s.
    nbl : int, optional
        The number of absorbin layers for boundary damping.
    dtype : np.float32 or np.float64
        Defaults to 32.
    epsilon : array_like or float, optional
        Thomsen epsilon parameter (0<epsilon<1).
    delta : array_like or float
        Thomsen delta parameter (0<delta<1), delta<epsilon.
    theta : array_like or float
        Tilt angle in radian.
    phi : array_like or float
        Asymuth angle in radian.

    The `Model` provides two symbolic data objects for the
    creation of seismic wave propagation operators:

    m : array_like or float
        The square slowness of the wave.
    damp : Function
        The damping field for absorbing boundary condition.
    """
    def __init__(self, origin, spacing, shape, space_order, vp, nbl=20,
                 dtype=np.float32, epsilon=None, delta=None, theta=None, phi=None,
                 subdomains=(), **kwargs):
        super(Model, self).__init__(origin, spacing, shape, space_order, nbl, dtype,
                                    subdomains)

        # Create square slowness of the wave as symbol `m`
        self._vp = self._gen_phys_param(vp, 'vp', space_order)

        # Additional parameter fields for TTI operators
<<<<<<< HEAD
        self.scale = 1.

        if epsilon is not None:
            if isinstance(epsilon, np.ndarray):
                self._physical_parameters += ('epsilon',)
                self.epsilon = Function(name="epsilon", grid=self.grid)
                initialize_function(self.epsilon, 1 + 2 * epsilon, self.nbpml)
                # Maximum velocity is scale*max(vp) if epsilon > 0
                if np.max(self.epsilon.data_with_halo[:]) > 0:
                    self.scale = np.sqrt(np.max(self.epsilon.data_with_halo[:]))
            else:
                self.epsilon = 1 + 2 * epsilon
                self.scale = 1 + 2 * epsilon
        else:
            self.epsilon = 1

        if delta is not None:
            if isinstance(delta, np.ndarray):
                self._physical_parameters += ('delta',)
                self.delta = Function(name="delta", grid=self.grid)
                initialize_function(self.delta, np.sqrt(1 + 2 * delta), self.nbpml)
            else:
                self.delta = np.sqrt(1 + 2 * delta)
        else:
            self.delta = 1

        if theta is not None:
            if isinstance(theta, np.ndarray):
                self._physical_parameters += ('theta',)
                self.theta = Function(name="theta", grid=self.grid,
                                      space_order=space_order)
                initialize_function(self.theta, theta, self.nbpml)
            else:
                self.theta = theta
        else:
            self.theta = 0

        if phi is not None:
            if self.grid.dim < 3:
                warning("2D TTI does not use an azimuth angle Phi, ignoring input")
                self.phi = 0
            elif isinstance(phi, np.ndarray):
                self._physical_parameters += ('phi',)
                self.phi = Function(name="phi", grid=self.grid, space_order=space_order)
                initialize_function(self.phi, phi, self.nbpml)
            else:
                self.phi = phi
        else:
            self.phi = 0
=======
        self.epsilon = self._gen_phys_param(epsilon, 'epsilon', space_order)
        self.scale = 1 if epsilon is None else np.sqrt(1 + 2 * np.max(epsilon))

        self.delta = self._gen_phys_param(delta, 'delta', space_order)
        self.theta = self._gen_phys_param(theta, 'theta', space_order)
        if self.grid.dim > 2:
            self.phi = self._gen_phys_param(phi, 'phi', space_order)

    @property
    def _max_vp(self):
        return mmax(self.vp)
>>>>>>> acfa1fde

    @property
    def critical_dt(self):
        """
        Critical computational time step value from the CFL condition.
        """
        # For a fixed time order this number decreases as the space order increases.
        #
        # The CFL condtion is then given by
        # dt <= coeff * h / (max(velocity))
        coeff = 0.38 if len(self.shape) == 3 else 0.42
        dt = self.dtype(coeff * np.min(self.spacing) / (self.scale*self._max_vp))
        return self.dtype("%.3e" % dt)

    @property
    def vp(self):
        """
        `numpy.ndarray` holding the model velocity in km/s.

        Notes
        -----
        Updating the velocity field also updates the square slowness
        ``self.m``. However, only ``self.m`` should be used in seismic
        operators, since it is of type `Function`.
        """
        return self._vp

    @vp.setter
    def vp(self, vp):
        """
        Set a new velocity model and update square slowness.

        Parameters
        ----------
        vp : float or array
            New velocity in km/s.
        """
        # Update the square slowness according to new value
        if isinstance(vp, np.ndarray):
            if vp.shape == self.vp.shape:
                self.vp.data[:] = vp[:]
            elif vp.shape == self.shape:
                initialize_function(self._vp, vp, self.nbl)
            else:
                raise ValueError("Incorrect input size %s for model of size" % vp.shape +
                                 " %s without or %s with padding" % (self.shape,
                                                                     self.vp.shape))
        else:
            self._vp.data = vp

    @property
    def m(self):
        return 1 / (self.vp * self.vp)

    def smooth(self, physical_parameters, sigma=5.0):
        """
        Apply devito.gaussian_smooth to model physical parameters.

        Parameters
        ----------
        physical_parameters : string or tuple of string
            Names of the fields to be smoothed.
        sigma : float
            Standard deviation of the smoothing operator.
        """
        model_parameters = self.physical_params()
        for i in physical_parameters:
            gaussian_smooth(model_parameters[i], sigma=sigma)
        return


class ModelElastic(GenericModel):
    """
    The physical model used in seismic inversion processes.

    Parameters
    ----------
    origin : tuple of floats
        Origin of the model in m as a tuple in (x,y,z) order.
    spacing : tuple of floats, optional
        Grid size in m as a Tuple in (x,y,z) order.
    shape : tuple of int
        Number of grid points size in (x,y,z) order.
    space_order : int
        Order of the spatial stencil discretisation.
    vp : float or array
        P-wave velocity in km/s.
    vs : float or array
        S-wave velocity in km/s.
    nbl : int, optional
        The number of absorbing layers for boundary damping.
    rho : float or array, optional
        Density in kg/cm^3 (rho=1 for water).

    The `ModelElastic` provides a symbolic data objects for the
    creation of seismic wave propagation operators:

    damp : Function, optional
        The damping field for absorbing boundary condition.
    """
    def __init__(self, origin, spacing, shape, space_order, vp, vs, rho, nbl=20,
                 subdomains=(), dtype=np.float32):
        super(ModelElastic, self).__init__(origin, spacing, shape, space_order,
                                           nbl=nbl, subdomains=subdomains, dtype=dtype,
                                           damp_mask=True)

        self.maxvp = np.max(vp)
        self.lam = self._gen_phys_param((vp**2 - 2. * vs**2)*rho, 'lam', space_order,
                                        is_param=True)

        self.mu = self._gen_phys_param(vs**2 * rho, 'mu', space_order, is_param=True)

        self.irho = self._gen_phys_param(1./rho, 'irho', space_order, is_param=True)

    @property
    def critical_dt(self):
        """
        Critical computational time step value from the CFL condition.
        """
        # For a fixed time order this number decreases as the space order increases.
        #
        # The CFL condtion is then given by
        # dt < h / (sqrt(ndim) * max(vp)))
        dt = .85*np.min(self.spacing) / (np.sqrt(3.)*self.maxvp)
        return self.dtype("%.3e" % dt)


class ModelViscoelastic(ModelElastic):
    """
    The physical model used in seismic inversion processes.

    Parameters
    ----------
    origin : tuple of floats
        Origin of the model in m as a tuple in (x,y,z) order.
    spacing : tuple of floats, optional
        Grid size in m as a Tuple in (x,y,z) order.
    shape : tuple of int
        Number of grid points size in (x,y,z) order.
    space_order : int
        Order of the spatial stencil discretisation.
    vp : float or array
        P-wave velocity in km/s.
    qp : float or array
        P-wave quality factor (dimensionless).
    vs : float or array
        S-wave velocity in km/s.
    qs : float or array
        S-wave qulaity factor (dimensionless).
    nbl : int, optional
        The number of absorbing layers for boundary damping.
    rho : float or array, optional
        Density in kg/cm^3 (rho=1 for water).

    The `ModelElastic` provides a symbolic data objects for the
    creation of seismic wave propagation operators:

    damp : Function, optional
        The damping field for absorbing boundary condition.
    """
    def __init__(self, origin, spacing, shape, space_order, vp, qp, vs, qs, rho,
                 nbl=20, subdomains=(), dtype=np.float32):
        super(ModelViscoelastic, self).__init__(origin, spacing, shape, space_order,
                                                vp, vs, rho, nbl=nbl,
                                                subdomains=subdomains, dtype=dtype)

        self.qp = self._gen_phys_param(qp, 'qp', space_order, is_param=True)

        self.qs = self._gen_phys_param(qs, 'qs', space_order, is_param=True)

    @property
    def critical_dt(self):
        """
        Critical computational time step value from the CFL condition.
        """
        # For a fixed time order this number decreases as the space order increases.
        # See Blanch, J. O., 1995, "A study of viscous effects in seismic modelling,
        # imaging, and inversion: methodology, computational aspects and sensitivity"
        # for further details:
        dt = .85*np.min(self.spacing) / (np.sqrt(self.grid.dim)*self.maxvp)
        return self.dtype("%.3e" % dt)<|MERGE_RESOLUTION|>--- conflicted
+++ resolved
@@ -12,325 +12,6 @@
 
 def initialize_damp(damp, nbl, spacing, mask=False):
     """
-<<<<<<< HEAD
-    space_order = kwargs.pop('space_order', 2)
-
-    if preset.lower() in ['constant-elastic']:
-        # A constant single-layer model in a 2D or 3D domain
-        # with velocity 1.5km/s.
-        shape = kwargs.pop('shape', (101, 101))
-        spacing = kwargs.pop('spacing', tuple([10. for _ in shape]))
-        origin = kwargs.pop('origin', tuple([0. for _ in shape]))
-        nbpml = kwargs.pop('nbpml', 10)
-        dtype = kwargs.pop('dtype', np.float32)
-        vp = kwargs.pop('vp', 1.5)
-        vs = 0.5 * vp
-        rho = 1.0
-
-        return ModelElastic(space_order=space_order, vp=vp, vs=vs, rho=rho, origin=origin,
-                            shape=shape, dtype=dtype, spacing=spacing, nbpml=nbpml,
-                            **kwargs)
-
-    if preset.lower() in ['constant-isotropic']:
-        # A constant single-layer model in a 2D or 3D domain
-        # with velocity 1.5km/s.
-        shape = kwargs.pop('shape', (101, 101))
-        spacing = kwargs.pop('spacing', tuple([10. for _ in shape]))
-        origin = kwargs.pop('origin', tuple([0. for _ in shape]))
-        nbpml = kwargs.pop('nbpml', 10)
-        dtype = kwargs.pop('dtype', np.float32)
-        vp = kwargs.pop('vp', 1.5)
-
-        return Model(space_order=space_order, vp=vp, origin=origin, shape=shape,
-                     dtype=dtype, spacing=spacing, nbpml=nbpml, **kwargs)
-
-    elif preset.lower() in ['constant-tti']:
-        # A constant single-layer model in a 2D or 3D domain
-        # with velocity 1.5km/s.
-        shape = kwargs.pop('shape', (101, 101))
-        spacing = kwargs.pop('spacing', tuple([10. for _ in shape]))
-        origin = kwargs.pop('origin', tuple([0. for _ in shape]))
-        nbpml = kwargs.pop('nbpml', 10)
-        dtype = kwargs.pop('dtype', np.float32)
-        v = np.empty(shape, dtype=dtype)
-        v[:] = 1.5
-        epsilon = .3*np.ones(shape, dtype=dtype)
-        delta = .2*np.ones(shape, dtype=dtype)
-        theta = .7*np.ones(shape, dtype=dtype)
-        phi = None
-        if len(shape) > 2:
-            phi = .35*np.ones(shape, dtype=dtype)
-
-        return Model(space_order=space_order, vp=v, origin=origin, shape=shape,
-                     dtype=dtype, spacing=spacing, nbpml=nbpml, epsilon=epsilon,
-                     delta=delta, theta=theta, phi=phi, **kwargs)
-
-    elif preset.lower() in ['layers-isotropic', 'twolayer-isotropic',
-                            '2layer-isotropic']:
-        # A two-layer model in a 2D or 3D domain with two different
-        # velocities split across the height dimension:
-        # By default, the top part of the domain has 1.5 km/s,
-        # and the bottom part of the domain has 2.5 km/s.
-        shape = kwargs.pop('shape', (101, 101))
-        spacing = kwargs.pop('spacing', tuple([10. for _ in shape]))
-        origin = kwargs.pop('origin', tuple([0. for _ in shape]))
-        dtype = kwargs.pop('dtype', np.float32)
-        nbpml = kwargs.pop('nbpml', 10)
-        ratio = kwargs.pop('ratio', 3)
-        vp_top = kwargs.pop('vp_top', 1.5)
-        vp_bottom = kwargs.pop('vp_bottom', 2.5)
-
-        # Define a velocity profile in km/s
-        v = np.empty(shape, dtype=dtype)
-        v[:] = vp_top  # Top velocity (background)
-        v[..., int(shape[-1] / ratio):] = vp_bottom  # Bottom velocity
-
-        return Model(space_order=space_order, vp=v, origin=origin, shape=shape,
-                     dtype=dtype, spacing=spacing, nbpml=nbpml, **kwargs)
-
-    elif preset.lower() in ['layers-elastic', 'twolayer-elastic',
-                            '2layer-elastic']:
-        # A two-layer model in a 2D or 3D domain with two different
-        # velocities split across the height dimension:
-        # By default, the top part of the domain has 1.5 km/s,
-        # and the bottom part of the domain has 2.5 km/s.
-        shape = kwargs.pop('shape', (101, 101))
-        spacing = kwargs.pop('spacing', tuple([10. for _ in shape]))
-        origin = kwargs.pop('origin', tuple([0. for _ in shape]))
-        dtype = kwargs.pop('dtype', np.float32)
-        nbpml = kwargs.pop('nbpml', 10)
-        ratio = kwargs.pop('ratio', 2)
-        vp_top = kwargs.pop('vp_top', 1.5)
-        vp_bottom = kwargs.pop('vp_bottom', 2.5)
-
-        # Define a velocity profile in km/s
-        v = np.empty(shape, dtype=dtype)
-        v[:] = vp_top  # Top velocity (background)
-        v[..., int(shape[-1] / ratio):] = vp_bottom  # Bottom velocity
-
-        vs = 0.5 * v[:]
-        rho = v[:]/vp_top
-
-        return ModelElastic(space_order=space_order, vp=v, vs=vs, rho=rho,
-                            origin=origin, shape=shape,
-                            dtype=dtype, spacing=spacing, nbpml=nbpml, **kwargs)
-
-    elif preset.lower() in ['layers-tti', 'twolayer-tti', '2layer-tti']:
-        # A two-layer model in a 2D or 3D domain with two different
-        # velocities split across the height dimension:
-        # By default, the top part of the domain has 1.5 km/s,
-        # and the bottom part of the domain has 2.5 km/s.\
-        shape = kwargs.pop('shape', (101, 101))
-        spacing = kwargs.pop('spacing', tuple([10. for _ in shape]))
-        origin = kwargs.pop('origin', tuple([0. for _ in shape]))
-        dtype = kwargs.pop('dtype', np.float32)
-        nbpml = kwargs.pop('nbpml', 10)
-        ratio = kwargs.pop('ratio', 2)
-        vp_top = kwargs.pop('vp_top', 1.5)
-        vp_bottom = kwargs.pop('vp_bottom', 2.5)
-
-        # Define a velocity profile in km/s
-        v = np.empty(shape, dtype=dtype)
-        v[:] = vp_top  # Top velocity (background)
-        v[..., int(shape[-1] / ratio):] = vp_bottom  # Bottom velocity
-
-        epsilon = scipy_smooth(.3*(v - 1.5))
-        delta = scipy_smooth(.2*(v - 1.5))
-        theta = scipy_smooth(.5*(v - 1.5))
-        phi = None
-        if len(shape) > 2:
-            phi = scipy_smooth(.25*(v - 1.5), shape)
-
-        return Model(space_order=space_order, vp=v, origin=origin, shape=shape,
-                     dtype=dtype, spacing=spacing, nbpml=nbpml, epsilon=epsilon,
-                     delta=delta, theta=theta, phi=phi, **kwargs)
-
-    elif preset.lower() in ['layers-tti-noazimuth', 'twolayer-tti-noazimuth',
-                            '2layer-tti-noazimuth']:
-        # A two-layer model in a 2D or 3D domain with two different
-        # velocities split across the height dimension:
-        # By default, the top part of the domain has 1.5 km/s,
-        # and the bottom part of the domain has 2.5 km/s.\
-        shape = kwargs.pop('shape', (101, 101))
-        spacing = kwargs.pop('spacing', tuple([10. for _ in shape]))
-        origin = kwargs.pop('origin', tuple([0. for _ in shape]))
-        dtype = kwargs.pop('dtype', np.float32)
-        nbpml = kwargs.pop('nbpml', 10)
-        ratio = kwargs.pop('ratio', 2)
-        vp_top = kwargs.pop('vp_top', 1.5)
-        vp_bottom = kwargs.pop('vp_bottom', 2.5)
-
-        # Define a velocity profile in km/s
-        v = np.empty(shape, dtype=dtype)
-        v[:] = vp_top  # Top velocity (background)
-        v[..., int(shape[-1] / ratio):] = vp_bottom  # Bottom velocity
-
-        epsilon = .3*(v - 1.5)
-        delta = .2*(v - 1.5)
-        theta = .5*(v - 1.5)
-
-        return Model(space_order=space_order, vp=v, origin=origin, shape=shape,
-                     dtype=dtype, spacing=spacing, nbpml=nbpml, epsilon=epsilon,
-                     delta=delta, theta=theta, **kwargs)
-
-    elif preset.lower() in ['circle-isotropic']:
-        # A simple circle in a 2D domain with a background velocity.
-        # By default, the circle velocity is 2.5 km/s,
-        # and the background veloity is 3.0 km/s.
-        dtype = kwargs.pop('dtype', np.float32)
-        shape = kwargs.pop('shape', (101, 101))
-        spacing = kwargs.pop('spacing', tuple([10. for _ in shape]))
-        origin = kwargs.pop('origin', tuple([0. for _ in shape]))
-        nbpml = kwargs.pop('nbpml', 10)
-        vp = kwargs.pop('vp', 3.0)
-        vp_background = kwargs.pop('vp_background', 2.5)
-        r = kwargs.pop('r', 15)
-
-        # Only a 2D preset is available currently
-        assert(len(shape) == 2)
-
-        v = np.empty(shape, dtype=dtype)
-        v[:] = vp_background
-
-        a, b = shape[0] / 2, shape[1] / 2
-        y, x = np.ogrid[-a:shape[0]-a, -b:shape[1]-b]
-        v[x*x + y*y <= r*r] = vp
-
-        return Model(space_order=space_order, vp=v, origin=origin, shape=shape,
-                     dtype=dtype, spacing=spacing, nbpml=nbpml, **kwargs)
-
-    elif preset.lower() in ['marmousi-isotropic', 'marmousi2d-isotropic']:
-        shape = (1601, 401)
-        spacing = (7.5, 7.5)
-        origin = (0., 0.)
-
-        # Read 2D Marmousi model from opesc/data repo
-        data_path = kwargs.get('data_path', None)
-        if data_path is None:
-            raise ValueError("Path to opesci/data not found! Please specify with "
-                             "'data_path=<path/to/opesci/data>'")
-        path = os.path.join(data_path, 'Simple2D/vp_marmousi_bi')
-        v = np.fromfile(path, dtype='float32', sep="")
-        v = v.reshape(shape)
-
-        # Cut the model to make it slightly cheaper
-        v = v[301:-300, :]
-
-        return Model(space_order=space_order, vp=v, origin=origin, shape=v.shape,
-                     dtype=np.float32, spacing=spacing, nbpml=nbpml, **kwargs)
-
-    elif preset.lower() in ['marmousi-elastic', 'marmousi2d-elastic']:
-        shape = (1601, 401)
-        spacing = (7.5, 7.5)
-        origin = (0., 0.)
-
-        # Read 2D Marmousi model from opesc/data repo
-        data_path = kwargs.get('data_path', None)
-        if data_path is None:
-            raise ValueError("Path to opesci/data not found! Please specify with "
-                             "'data_path=<path/to/opesci/data>'")
-        path = os.path.join(data_path, 'Simple2D/vp_marmousi_bi')
-        v = np.fromfile(path, dtype='float32', sep="")
-        v = v.reshape(shape)
-
-        # Cut the model to make it slightly cheaper
-        v = v[301:-300, :]
-        vs = .5 * v[:]
-        rho = v[:]/np.max(v[:])
-
-        return ModelElastic(space_order=space_order, vp=v, vs=vs, rho=rho,
-                            origin=origin, shape=v.shape,
-                            dtype=np.float32, spacing=spacing, nbpml=20)
-
-    elif preset.lower() in ['marmousi-tti2d', 'marmousi2d-tti']:
-
-        shape_full = (201, 201, 70)
-        shape = (201, 70)
-        spacing = (10., 10.)
-        origin = (0., 0.)
-        nbpml = kwargs.pop('nbpml', 20)
-
-        # Read 2D Marmousi model from opesc/data repo
-        data_path = kwargs.pop('data_path', None)
-        if data_path is None:
-            raise ValueError("Path to opesci/data not found! Please specify with "
-                             "'data_path=<path/to/opesci/data>'")
-        path = os.path.join(data_path, 'marmousi3D/vp_marmousi_bi')
-
-        # velocity
-        vp = 1e-3 * np.fromfile(os.path.join(data_path, 'marmousi3D/MarmousiVP.raw'),
-                                dtype='float32', sep="")
-        vp = vp.reshape(shape_full)
-        vp = vp[101, :, :]
-        # Epsilon, in % in file, resale between 0 and 1
-        epsilon = np.fromfile(os.path.join(data_path, 'marmousi3D/MarmousiEps.raw'),
-                              dtype='float32', sep="") * 1e-2
-        epsilon = epsilon.reshape(shape_full)
-        epsilon = epsilon[101, :, :]
-        # Delta, in % in file, resale between 0 and 1
-        delta = np.fromfile(os.path.join(data_path, 'marmousi3D/MarmousiDelta.raw'),
-                            dtype='float32', sep="") * 1e-2
-        delta = delta.reshape(shape_full)
-        delta = delta[101, :, :]
-        # Theta, in degrees in file, resale in radian
-        theta = np.fromfile(os.path.join(data_path, 'marmousi3D/MarmousiTilt.raw'),
-                            dtype='float32', sep="")
-        theta = np.float32(np.pi / 180 * theta.reshape(shape_full))
-        theta = theta[101, :, :]
-
-        return Model(space_order=space_order, vp=vp, origin=origin, shape=shape,
-                     dtype=np.float32, spacing=spacing, nbpml=nbpml, epsilon=epsilon,
-                     delta=delta, theta=theta, **kwargs)
-
-    elif preset.lower() in ['marmousi-tti3d', 'marmousi3d-tti']:
-        shape = (201, 201, 70)
-        spacing = (10., 10., 10.)
-        origin = (0., 0., 0.)
-        nbpml = kwargs.pop('nbpml', 20)
-
-        # Read 2D Marmousi model from opesc/data repo
-        data_path = kwargs.pop('data_path', None)
-        if data_path is None:
-            raise ValueError("Path to opesci/data not found! Please specify with "
-                             "'data_path=<path/to/opesci/data>'")
-        path = os.path.join(data_path, 'marmousi3D/vp_marmousi_bi')
-
-        # Velcoity
-        vp = 1e-3 * np.fromfile(os.path.join(data_path, 'marmousi3D/MarmousiVP.raw'),
-                                dtype='float32', sep="")
-        vp = vp.reshape(shape)
-        # Epsilon, in % in file, resale between 0 and 1
-        epsilon = np.fromfile(os.path.join(data_path, 'marmousi3D/MarmousiEps.raw'),
-                              dtype='float32', sep="") * 1e-2
-        epsilon = epsilon.reshape(shape)
-        # Delta, in % in file, resale between 0 and 1
-        delta = np.fromfile(os.path.join(data_path, 'marmousi3D/MarmousiDelta.raw'),
-                            dtype='float32', sep="") * 1e-2
-        delta = delta.reshape(shape)
-        # Theta, in degrees in file, resale in radian
-        theta = np.fromfile(os.path.join(data_path, 'marmousi3D/MarmousiTilt.raw'),
-                            dtype='float32', sep="")
-        theta = np.float32(np.pi / 180 * theta.reshape(shape))
-        # Phi, in degrees in file, resale in radian
-        phi = np.fromfile(os.path.join(data_path, 'marmousi3D/Azimuth.raw'),
-                          dtype='float32', sep="")
-        phi = np.float32(np.pi / 180 * phi.reshape(shape))
-
-        return Model(space_order=space_order, vp=vp, origin=origin, shape=shape,
-                     dtype=np.float32, spacing=spacing, nbpml=nbpml, epsilon=epsilon,
-                     delta=delta, theta=theta, phi=phi, **kwargs)
-
-    else:
-        raise ValueError("Unknown model preset name")
-
-def initialize_damp(damp, nbpml, spacing, mask=False):
-    """Initialise damping field with an absorbing PML layer.
-
-    :param damp: The :class:`Function` for the damping field.
-    :param nbpml: Number of points in the damping layer.
-    :param spacing: Grid spacing coefficient.
-    :param mask: whether the dampening is a mask or layer.
-=======
     Initialise damping field with an absorbing boundary layer.
 
     Parameters
@@ -343,7 +24,6 @@
         Grid spacing coefficient.
     mask : bool, optional
         whether the dampening is a mask or layer.
->>>>>>> acfa1fde
         mask => 1 inside the domain and decreases in the layer
         not mask => 0 inside the domain and increase in the layer
     """
@@ -526,57 +206,6 @@
         self._vp = self._gen_phys_param(vp, 'vp', space_order)
 
         # Additional parameter fields for TTI operators
-<<<<<<< HEAD
-        self.scale = 1.
-
-        if epsilon is not None:
-            if isinstance(epsilon, np.ndarray):
-                self._physical_parameters += ('epsilon',)
-                self.epsilon = Function(name="epsilon", grid=self.grid)
-                initialize_function(self.epsilon, 1 + 2 * epsilon, self.nbpml)
-                # Maximum velocity is scale*max(vp) if epsilon > 0
-                if np.max(self.epsilon.data_with_halo[:]) > 0:
-                    self.scale = np.sqrt(np.max(self.epsilon.data_with_halo[:]))
-            else:
-                self.epsilon = 1 + 2 * epsilon
-                self.scale = 1 + 2 * epsilon
-        else:
-            self.epsilon = 1
-
-        if delta is not None:
-            if isinstance(delta, np.ndarray):
-                self._physical_parameters += ('delta',)
-                self.delta = Function(name="delta", grid=self.grid)
-                initialize_function(self.delta, np.sqrt(1 + 2 * delta), self.nbpml)
-            else:
-                self.delta = np.sqrt(1 + 2 * delta)
-        else:
-            self.delta = 1
-
-        if theta is not None:
-            if isinstance(theta, np.ndarray):
-                self._physical_parameters += ('theta',)
-                self.theta = Function(name="theta", grid=self.grid,
-                                      space_order=space_order)
-                initialize_function(self.theta, theta, self.nbpml)
-            else:
-                self.theta = theta
-        else:
-            self.theta = 0
-
-        if phi is not None:
-            if self.grid.dim < 3:
-                warning("2D TTI does not use an azimuth angle Phi, ignoring input")
-                self.phi = 0
-            elif isinstance(phi, np.ndarray):
-                self._physical_parameters += ('phi',)
-                self.phi = Function(name="phi", grid=self.grid, space_order=space_order)
-                initialize_function(self.phi, phi, self.nbpml)
-            else:
-                self.phi = phi
-        else:
-            self.phi = 0
-=======
         self.epsilon = self._gen_phys_param(epsilon, 'epsilon', space_order)
         self.scale = 1 if epsilon is None else np.sqrt(1 + 2 * np.max(epsilon))
 
@@ -588,7 +217,6 @@
     @property
     def _max_vp(self):
         return mmax(self.vp)
->>>>>>> acfa1fde
 
     @property
     def critical_dt(self):
