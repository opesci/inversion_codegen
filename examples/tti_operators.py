from devito.operator import *
from sympy import Eq
from devito.interfaces import TimeData, DenseData
from sympy import Function, symbols, as_finite_diff, Wild
from sympy.abc import x, y, t, z
from sympy import solve
from sympy import *
from sympy.abc import *
from fwi_operators import SourceLike


class SourceLikeTTI(SourceLike):
    def read(self, u, v):
        eqs = []
        for i in range(self.npoint):
            eqs.append(Eq(self.indexed[t, i], (self.grid2point(u, self.orig_data[i, :]) + self.grid2point(v, self.orig_data[i, :]))/2))
        return eqs


class TTIOperator(Operator):
    def _init_taylor(self, dim=2, time_order=2, space_order=2):
        # Only dim=2 and dim=3 are supported
        # The acoustic wave equation for the square slowness m and a source q
        # is given in 3D by :
        #
        # \begin{cases} &m \frac{d^2 u(x,t)}{dt^2} - \nabla^2 u(x,t) =q  \\
        # &u(.,0) = 0 \\ &\frac{d u(x,t)}{dt}|_{t=0} = 0 \end{cases}
        #
        # with the zero initial conditons to guarantee unicity of the solution
        # Choose dimension (2 or 3)
        # half width for indexes, goes from -half to half
        p = Function('p')
        r = Function('r')

        s, h, x, y, z = symbols('s h x y z')
        m = M(x, y, z)
        # q = Q(x, y, z, t)
        # d = D(x, y, z, t)
        e = E(x, y, z)

        A = epsilon(x, y, z)  # (1 + 2epsilon) but make the symbolic simpler
        B = delta(x, y, z)  # sqrt(1 + 2epsilon) but make the symbolic simpler
        Th = theta(x, y, z)
        Ph = phi(x, y, z)
        # Weights to sum the two fields
        # w1 = .5
        # w2 = .5
        dttp = as_finite_diff(p(x, y, z, t).diff(t, t), [t-s, t, t+s])
        dttr = as_finite_diff(r(x, y, z, t).diff(t, t), [t-s, t, t+s])
        dtp = as_finite_diff(p(x, y, z, t).diff(t), [t-s, t])
        dtr = as_finite_diff(r(x, y, z, t).diff(t), [t-s, t])
        # Spacial finite differences can easily be extended to higher order by increasing the list of sampling point in the next expression.
        # Be sure to keep this stencil symmetric and everything else in the notebook will follow.
        dxxp = as_finite_diff(p(x, y, z, t).diff(x, x), [x-h, x, x+h])
        dyyp = as_finite_diff(p(x, y, z, t).diff(y, y), [y-h, y, y+h])
        dzzp = as_finite_diff(p(x, y, z, t).diff(z, z), [z-h, z, z+h])
        dxxr = as_finite_diff(r(x, y, z, t).diff(x, x), [x-h, x, x+h])
        dyyr = as_finite_diff(r(x, y, z, t).diff(y, y), [y-h, y, y+h])
        dzzr = as_finite_diff(r(x, y, z, t).diff(z, z), [z-h, z, z+h])

        # My 4th order stencil for cross derivatives
        dxzp = .5/(h**2)*(-2*p(x, y, z, t) + p(x, y, z+h, t) + p(x, y, z-h, t) - p(x+h, y, z-h, t) + p(x-h, y, z, t) - p(x-h, y, z+h, t) + p(x+h, y, z, t))
        dxzr = .5/(h**2)*(-2*r(x, y, z, t) + r(x, y, z+h, t) + r(x, y, z-h, t) - r(x+h, y, z-h, t) + r(x-h, y, z, t) - r(x-h, y, z+h, t) + r(x+h, y, z, t))
        dxyp = .5/(h**2)*(-2*p(x, y, z, t) + p(x, y+h, z, t) + p(x, y-h, z, t) - p(x+h, y-h, z, t) + p(x-h, y, z, t) - p(x-h, y+h, z, t) + p(x+h, y, z, t))
        dxyr = .5/(h**2)*(-2*r(x, y, z, t) + r(x, y+h, z, t) + r(x, y-h, z, t) - r(x+h, y-h, z, t) + r(x-h, y, z, t) - r(x-h, y+h, z, t) + r(x+h, y, z, t))
        dyzp = .5/(h**2)*(-2*p(x, y, z, t) + p(x, y, z+h, t) + p(x, y, z-h, t) - p(x, y+h, z-h, t) + p(x, y-h, z, t) - p(x, y-h, z+h, t) + p(x, y+h, z, t))
        dyzr = .5/(h**2)*(-2*r(x, y, z, t) + r(x, y, z+h, t) + r(x, y, z-h, t) - r(x, y+h, z-h, t) + r(x, y-h, z, t) - r(x, y-h, z+h, t) + r(x, y+h, z, t))
        Gxxp = cos(Ph)**2 * cos(Th)**2 * dxxp + sin(Ph)**2 * cos(Th)**2 * dyyp + sin(Th)**2 * dzzp + sin(2*Ph) * cos(Th)**2 * dxyp - sin(Ph) * sin(2*Th) * dyzp - cos(Ph) * sin(2*Th) * dxzp
        Gyyp = sin(Th)**2 * dxxp + cos(Ph)**2 * dyyp - sin(2*Ph)**2 * dxyp
        Gzzr = cos(Ph)**2 * sin(Th)**2 * dxxr + sin(Ph)**2 * sin(Th)**2 * dyyr + cos(Th)**2 * dzzr +\
            sin(2*Ph) * sin(Th)**2 * dxyr + sin(Ph) * sin(2*Th) * dyzr + cos(Ph) * sin(2*Th) * dxzr
        wavep = m * dttp - A * (Gxxp + Gyyp) - B * Gzzr + e * dtp
        waver = m * dttr - B * (Gxxp + Gyyp) - Gzzr + e * dtr
        stencilp = solve(wavep, p(x, y, z, t+s), simplify=False)[0]
        stencilr = solve(waver, r(x, y, z, t+s), simplify=False)[0]
        return (stencilp, stencilr, (m, A, B, Th, Ph, s, h, e))

    def smart_sympy_replace(self, num_dim, time_order, res, funs, arrs, fw):
        a = Wild('a')
        b = Wild('b')
        c = Wild('c')
        d = Wild('d')
        e = Wild('e')
        f = Wild('f')
        q = Wild('q')
        x, y, z = symbols("x y z")
        h, s, t = symbols("h s t")
        width_t = int(time_order/2)
        assert(len(funs) == len(arrs))
        for fun, arr in zip(funs, arrs):
            if num_dim == 2:
                # Replace function notation with array notation
                res = res.replace(fun(a, b, c), arr.indexed[a, b, c])
                res = res.replace(arr.indexed[a*x+b, c*z+d, e*t+f], arr.indexed[e*t+f, a*x+b, c*z+d])
            else:  # num_dim == 3
                res = res.replace(fun(a, b, c, d), arr.indexed[a, b, c, d])
                res = res.replace(arr.indexed[x+b, y+q, z+d, t+f], arr.indexed[t+f, x+b, y+q, z+d])
        # Replace x+h in indices with x+1
        for dim_var in [x, y, z]:
            res = res.replace(dim_var+c*h, dim_var+c)
        # Replace t+s with t+1
        res = res.replace(t+c*s, t+c)
        if fw:
            res = res.subs({t: t-width_t})
        else:
            res = res.subs({t: t+width_t})
        return res

    def total_dim(self, ndim):
        if ndim == 2:
            return (t, x, z)
        else:
            return (t, x, y, z)

    def space_dim(self, ndim):
        if ndim == 2:
            return (x, z)
        else:
            return (x, y, z)


class ForwardOperator(TTIOperator):
    def __init__(self, m, src, damp, rec, u, v, a, b, th, ph, time_order=4, spc_order=12):
        assert(m.shape == damp.shape)
        input_params = [m, src, damp, rec, u, v, a, b, th, ph]
        u.pad_time = False
        dt = src.dt
        h = src.h
        old_src = src
        output_params = []
        dim = len(m.shape)
        total_dim = self.total_dim(dim)
        space_dim = self.space_dim(dim)
        stencilp, stencilr, subs = self._init_taylor(dim, time_order, spc_order)
        stencilp = self.smart_sympy_replace(dim, time_order, stencilp, [Function('p'), Function('r')], [u, v], fw=True)
        stencilr = self.smart_sympy_replace(dim, time_order, stencilr, [Function('p'), Function('r')], [u, v], fw=True)
<<<<<<< HEAD
        stencil_args = [m.indexed[space_dim], a.indexed[space_dim], b.indexed[space_dim],
                        th.indexed[space_dim], ph.indexed[space_dim], dt, h, damp.indexed[space_dim]]
        first_stencil = Eq(u.indexed[total_dim], stencilp)
        second_stencil = Eq(v.indexed[total_dim], stencilr)
=======
        stencil_args = [m[space_dim], a[space_dim], b[space_dim], th[space_dim], ph[space_dim], dt, h, damp[space_dim]]
        first_stencil = Eq(u[total_dim], stencilp)
        second_stencil = Eq(v[total_dim], stencilr)
>>>>>>> 22ab8977
        stencils = [(first_stencil, stencil_args), (second_stencil, stencil_args)]
        src_list = old_src.add(m, u) + old_src.add(m, v)
        rec = rec.read(u, v)
        self.time_loop_stencils_post = src_list+rec
        super(ForwardOperator, self).__init__(subs, old_src.nt, m.shape, spc_border=spc_order/2,
                                              time_order=time_order, forward=True, dtype=m.dtype,
                                              stencils=stencils, input_params=input_params,
                                              output_params=output_params)


class AdjointOperator(TTIOperator):
    def __init__(self, m, rec, damp, srca, time_order=4, spc_order=12):
        assert(m.shape == damp.shape)
        input_params = [m, rec, damp, srca]
        v = TimeData("v", m.shape, rec.nt, time_order=time_order, save=True, dtype=m.dtype)
        output_params = [v]
        dim = len(m.shape)
        total_dim = self.total_dim(dim)
        space_dim = self.space_dim(dim)
        lhs = v.indexed[total_dim]
        stencil, subs = self._init_taylor(dim, time_order, spc_order)[1]
        stencil = self.smart_sympy_replace(dim, time_order, stencil, Function('p'), v, fw=False)
        main_stencil = Eq(lhs, stencil)
<<<<<<< HEAD
        stencil_args = [m.indexed[space_dim], rec.dt, rec.h, damp.indexed[space_dim]]
=======
        stencil_args = [m[space_dim], rec.dt, rec.h, damp[space_dim]]
>>>>>>> 22ab8977
        stencils = [(main_stencil, stencil_args)]
        rec_list = rec.add(m, v)
        src_list = srca.read(v)
        self.time_loop_stencils_post = rec_list + src_list
        super(AdjointOperator, self).__init__(subs, rec.nt, m.shape, spc_border=spc_order/2,
                                              time_order=time_order, forward=False, dtype=m.dtype,
                                              stencils=stencils, input_params=input_params,
                                              output_params=output_params)


class GradientOperator(TTIOperator):
    def __init__(self, u, m, rec, damp, time_order=4, spc_order=12):
        assert(m.shape == damp.shape)
        input_params = [u, m, rec, damp]
        v = TimeData("v", m.shape, rec.nt, time_order=time_order, save=False, dtype=m.dtype)
        grad = DenseData("grad", m.shape, dtype=m.dtype)
        output_params = [grad, v]
        dim = len(m.shape)
        total_dim = self.total_dim(dim)
        space_dim = self.space_dim(dim)
        lhs = v.indexed[total_dim]
        stencil, subs = self._init_taylor(dim, time_order, spc_order)[1]
        stencil = self.smart_sympy_replace(dim, time_order, stencil, Function('p'), v, fw=False)
        stencil_args = [m.indexed[space_dim], rec.dt, rec.h, damp.indexed[space_dim]]
        main_stencil = Eq(lhs, lhs + stencil)
<<<<<<< HEAD
        gradient_update = Eq(grad.indexed[space_dim], grad.indexed[space_dim] - (v.indexed[total_dim] - 2 * v.indexed[tuple((t + 1,) + space_dim)] + v.indexed[tuple((t + 2,) + space_dim)]) * u.indexed[total_dim])
        reset_v = Eq(v.indexed[tuple((t + 2,) + space_dim)], 0)
=======
        gradient_update = Eq(grad[space_dim], grad[space_dim] - (v[total_dim] - 2 * v[tuple((t + 1,) + space_dim)] + v[tuple((t + 2,) + space_dim)]) * u[total_dim])
        reset_v = Eq(v[tuple((t + 2,) + space_dim)], 0)
>>>>>>> 22ab8977
        stencils = [(main_stencil, stencil_args), (gradient_update, []), (reset_v, [])]

        rec_list = rec.add(m, v)
        self.time_loop_stencils_pre = rec_list
        super(GradientOperator, self).__init__(subs, rec.nt, m.shape, spc_border=spc_order/2,
                                               time_order=time_order, forward=False, dtype=m.dtype,
                                               stencils=stencils, input_params=input_params,
                                               output_params=output_params)


class BornOperator(TTIOperator):
    def __init__(self, dm, m, src, damp, rec, time_order=4, spc_order=12):
        assert(m.shape == damp.shape)
        input_params = [dm, m, src, damp, rec]
        u = TimeData("u", m.shape, src.nt, time_order=time_order, save=False, dtype=m.dtype)
        U = TimeData("U", m.shape, src.nt, time_order=time_order, save=False, dtype=m.dtype)
        output_params = [u, U]
        dim = len(m.shape)
        total_dim = self.total_dim(dim)
        space_dim = self.space_dim(dim)
        dt = src.dt
        h = src.h
        src_list = src.add(m, u)
        rec = rec.read(U)
        self.time_loop_stencils_pre = src_list
        self.time_loop_stencils_post = rec
        stencil, subs = self._init_taylor(dim, time_order, spc_order)[0]
        first_stencil = self.smart_sympy_replace(dim, time_order, stencil, Function('p'), u, fw=True)
        second_stencil = self.smart_sympy_replace(dim, time_order, stencil, Function('p'), U, fw=True)
<<<<<<< HEAD
        first_stencil_args = [m.indexed[space_dim], dt, h, damp.indexed[space_dim]]
        first_update = Eq(u.indexed[total_dim], u.indexed[total_dim]+first_stencil)
        src2 = -(dt**-2)*(u.indexed[total_dim]-2*u.indexed[tuple((t - 1,) + space_dim)]+u.indexed[tuple((t - 2,) + space_dim)])*dm.indexed[space_dim]
        second_stencil_args = [m.indexed[space_dim], dt, h, damp.indexed[space_dim]]
        second_update = Eq(U.indexed[total_dim], second_stencil)
        insert_second_source = Eq(U.indexed[total_dim], U.indexed[total_dim]+(dt*dt)/m.indexed[space_dim]*src2)
        reset_u = Eq(u.indexed[tuple((t - 2,) + space_dim)], 0)
        stencils = [(first_update, first_stencil_args), (second_update, second_stencil_args),
                    (insert_second_source, []), (reset_u, [])]
=======
        first_stencil_args = [m[space_dim], dt, h, damp[space_dim]]
        first_update = Eq(u[total_dim], u[total_dim]+first_stencil)
        src2 = -(dt**-2)*(u[total_dim]-2*u[tuple((t - 1,) + space_dim)]+u[tuple((t - 2,) + space_dim)])*dm[space_dim]
        second_stencil_args = [m[space_dim], dt, h, damp[space_dim]]
        second_update = Eq(U[total_dim], second_stencil)
        insert_second_source = Eq(U[total_dim], U[total_dim]+(dt*dt)/m[space_dim]*src2)
        reset_u = Eq(u[tuple((t - 2,) + space_dim)], 0)
        stencils = [(first_update, first_stencil_args), (second_update, second_stencil_args), (insert_second_source, []), (reset_u, [])]
>>>>>>> 22ab8977
        super(BornOperator, self).__init__(subs, src.nt, m.shape, spc_border=spc_order/2,
                                           time_order=time_order, forward=True, dtype=m.dtype,
                                           stencils=stencils, input_params=input_params,
                                           output_params=output_params)<|MERGE_RESOLUTION|>--- conflicted
+++ resolved
@@ -12,8 +12,8 @@
 class SourceLikeTTI(SourceLike):
     def read(self, u, v):
         eqs = []
-        for i in range(self.npoint):
-            eqs.append(Eq(self.indexed[t, i], (self.grid2point(u, self.orig_data[i, :]) + self.grid2point(v, self.orig_data[i, :]))/2))
+        for i in range(self.npoints):
+            eqs.append(Eq(self[t, i], (self.grid2point(u, self.orig_data[i, :]) + self.grid2point(v, self.orig_data[i, :]))/2))
         return eqs
 
 
@@ -90,11 +90,11 @@
         for fun, arr in zip(funs, arrs):
             if num_dim == 2:
                 # Replace function notation with array notation
-                res = res.replace(fun(a, b, c), arr.indexed[a, b, c])
-                res = res.replace(arr.indexed[a*x+b, c*z+d, e*t+f], arr.indexed[e*t+f, a*x+b, c*z+d])
+                res = res.replace(fun(a, b, c), arr[a, b, c])
+                res = res.replace(arr[a*x+b, c*z+d, e*t+f], arr[e*t+f, a*x+b, c*z+d])
             else:  # num_dim == 3
-                res = res.replace(fun(a, b, c, d), arr.indexed[a, b, c, d])
-                res = res.replace(arr.indexed[x+b, y+q, z+d, t+f], arr.indexed[t+f, x+b, y+q, z+d])
+                res = res.replace(fun(a, b, c, d), arr[a, b, c, d])
+                res = res.replace(arr[x+b, y+q, z+d, t+f], arr[t+f, x+b, y+q, z+d])
         # Replace x+h in indices with x+1
         for dim_var in [x, y, z]:
             res = res.replace(dim_var+c*h, dim_var+c)
@@ -134,16 +134,9 @@
         stencilp, stencilr, subs = self._init_taylor(dim, time_order, spc_order)
         stencilp = self.smart_sympy_replace(dim, time_order, stencilp, [Function('p'), Function('r')], [u, v], fw=True)
         stencilr = self.smart_sympy_replace(dim, time_order, stencilr, [Function('p'), Function('r')], [u, v], fw=True)
-<<<<<<< HEAD
-        stencil_args = [m.indexed[space_dim], a.indexed[space_dim], b.indexed[space_dim],
-                        th.indexed[space_dim], ph.indexed[space_dim], dt, h, damp.indexed[space_dim]]
-        first_stencil = Eq(u.indexed[total_dim], stencilp)
-        second_stencil = Eq(v.indexed[total_dim], stencilr)
-=======
         stencil_args = [m[space_dim], a[space_dim], b[space_dim], th[space_dim], ph[space_dim], dt, h, damp[space_dim]]
         first_stencil = Eq(u[total_dim], stencilp)
         second_stencil = Eq(v[total_dim], stencilr)
->>>>>>> 22ab8977
         stencils = [(first_stencil, stencil_args), (second_stencil, stencil_args)]
         src_list = old_src.add(m, u) + old_src.add(m, v)
         rec = rec.read(u, v)
@@ -163,15 +156,11 @@
         dim = len(m.shape)
         total_dim = self.total_dim(dim)
         space_dim = self.space_dim(dim)
-        lhs = v.indexed[total_dim]
+        lhs = v[total_dim]
         stencil, subs = self._init_taylor(dim, time_order, spc_order)[1]
         stencil = self.smart_sympy_replace(dim, time_order, stencil, Function('p'), v, fw=False)
         main_stencil = Eq(lhs, stencil)
-<<<<<<< HEAD
-        stencil_args = [m.indexed[space_dim], rec.dt, rec.h, damp.indexed[space_dim]]
-=======
         stencil_args = [m[space_dim], rec.dt, rec.h, damp[space_dim]]
->>>>>>> 22ab8977
         stencils = [(main_stencil, stencil_args)]
         rec_list = rec.add(m, v)
         src_list = srca.read(v)
@@ -192,18 +181,13 @@
         dim = len(m.shape)
         total_dim = self.total_dim(dim)
         space_dim = self.space_dim(dim)
-        lhs = v.indexed[total_dim]
+        lhs = v[total_dim]
         stencil, subs = self._init_taylor(dim, time_order, spc_order)[1]
         stencil = self.smart_sympy_replace(dim, time_order, stencil, Function('p'), v, fw=False)
-        stencil_args = [m.indexed[space_dim], rec.dt, rec.h, damp.indexed[space_dim]]
+        stencil_args = [m[space_dim], rec.dt, rec.h, damp[space_dim]]
         main_stencil = Eq(lhs, lhs + stencil)
-<<<<<<< HEAD
-        gradient_update = Eq(grad.indexed[space_dim], grad.indexed[space_dim] - (v.indexed[total_dim] - 2 * v.indexed[tuple((t + 1,) + space_dim)] + v.indexed[tuple((t + 2,) + space_dim)]) * u.indexed[total_dim])
-        reset_v = Eq(v.indexed[tuple((t + 2,) + space_dim)], 0)
-=======
         gradient_update = Eq(grad[space_dim], grad[space_dim] - (v[total_dim] - 2 * v[tuple((t + 1,) + space_dim)] + v[tuple((t + 2,) + space_dim)]) * u[total_dim])
         reset_v = Eq(v[tuple((t + 2,) + space_dim)], 0)
->>>>>>> 22ab8977
         stencils = [(main_stencil, stencil_args), (gradient_update, []), (reset_v, [])]
 
         rec_list = rec.add(m, v)
@@ -233,17 +217,6 @@
         stencil, subs = self._init_taylor(dim, time_order, spc_order)[0]
         first_stencil = self.smart_sympy_replace(dim, time_order, stencil, Function('p'), u, fw=True)
         second_stencil = self.smart_sympy_replace(dim, time_order, stencil, Function('p'), U, fw=True)
-<<<<<<< HEAD
-        first_stencil_args = [m.indexed[space_dim], dt, h, damp.indexed[space_dim]]
-        first_update = Eq(u.indexed[total_dim], u.indexed[total_dim]+first_stencil)
-        src2 = -(dt**-2)*(u.indexed[total_dim]-2*u.indexed[tuple((t - 1,) + space_dim)]+u.indexed[tuple((t - 2,) + space_dim)])*dm.indexed[space_dim]
-        second_stencil_args = [m.indexed[space_dim], dt, h, damp.indexed[space_dim]]
-        second_update = Eq(U.indexed[total_dim], second_stencil)
-        insert_second_source = Eq(U.indexed[total_dim], U.indexed[total_dim]+(dt*dt)/m.indexed[space_dim]*src2)
-        reset_u = Eq(u.indexed[tuple((t - 2,) + space_dim)], 0)
-        stencils = [(first_update, first_stencil_args), (second_update, second_stencil_args),
-                    (insert_second_source, []), (reset_u, [])]
-=======
         first_stencil_args = [m[space_dim], dt, h, damp[space_dim]]
         first_update = Eq(u[total_dim], u[total_dim]+first_stencil)
         src2 = -(dt**-2)*(u[total_dim]-2*u[tuple((t - 1,) + space_dim)]+u[tuple((t - 2,) + space_dim)])*dm[space_dim]
@@ -252,7 +225,6 @@
         insert_second_source = Eq(U[total_dim], U[total_dim]+(dt*dt)/m[space_dim]*src2)
         reset_u = Eq(u[tuple((t - 2,) + space_dim)], 0)
         stencils = [(first_update, first_stencil_args), (second_update, second_stencil_args), (insert_second_source, []), (reset_u, [])]
->>>>>>> 22ab8977
         super(BornOperator, self).__init__(subs, src.nt, m.shape, spc_border=spc_order/2,
                                            time_order=time_order, forward=True, dtype=m.dtype,
                                            stencils=stencils, input_params=input_params,
