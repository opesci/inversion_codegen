from devito.operator import *
from sympy import Eq
from devito.interfaces import TimeData, DenseData, PointData
from sympy import Function, symbols, as_finite_diff, Wild, IndexedBase
from sympy.abc import x, y, t, z
from sympy import solve, Matrix


class SourceLike(PointData):
    """Defines the behaviour of sources and receivers.
    """
    def __init__(self, *args, **kwargs):
        self.orig_data = kwargs.get('data')
        self.dt = kwargs.get('dt')
        self.h = kwargs.get('h')
        self.ndim = kwargs.get('ndim')
        self.nbpml = kwargs.get('nbpml')
        PointData.__init__(self, *args, **kwargs)
        x1, y1, z1, x2, y2, z2 = symbols('x1, y1, z1, x2, y2, z2')
        if self.ndim == 2:
            A = Matrix([[1, x1, z1, x1*z1],
                        [1, x1, z2, x1*z2],
                        [1, x2, z1, x2*z1],
                        [1, x2, z2, x2*z2]])
            self.increments = (0, 0), (0, 1), (1, 0), (1, 1)
            self.rs = symbols('rx, rz')
            rx, rz = self.rs
            p = Matrix([[1],
                        [rx],
                        [rz],
                        [rx*rz]])
        else:
            A = Matrix([[1, x1, y1, z1, x1*y1, x1*z1, y1*z1, x1*y1*z1],
                        [1, x1, y2, z1, x1*y2, x1*z1, y2*z1, x1*y2*z1],
                        [1, x2, y1, z1, x2*y1, x2*z1, y2*z1, x2*y1*z1],
                        [1, x1, y1, z2, x1*y1, x1*z2, y1*z2, x1*y1*z2],
                        [1, x2, y2, z1, x2*y2, x2*z1, y2*z1, x2*y2*z1],
                        [1, x1, y2, z2, x1*y2, x1*z2, y2*z2, x1*y2*z2],
                        [1, x2, y1, z2, x2*y1, x2*z2, y1*z2, x2*y1*z2],
                        [1, x2, y2, z2, x2*y2, x2*z2, y2*z2, x2*y2*z2]])
            self.increments = (0, 0, 0), (0, 1, 0), (1, 0, 0), (0, 0, 1), (1, 1, 0), (0, 1, 1), (1, 0, 1), (1, 1, 1)
            self.rs = symbols('rx, ry, rz')
            rx, ry, rz = self.rs
            p = Matrix([[1],
                        [rx],
                        [ry],
                        [rz],
                        [rx*ry],
                        [rx*rz],
                        [ry*rz],
                        [rx*ry*rz]])

        # Map to reference cell
        reference_cell = [(x1, 0),
                          (y1, 0),
                          (z1, 0),
                          (x2, self.h),
                          (y2, self.h),
                          (z2, self.h)]
        A = A.subs(reference_cell)
        self.bs = A.inv().T.dot(p)

    def point2grid(self, pt_coords):
        # In: s - Magnitude of the source
        #     x, z - Position of the source
        # Returns: (i, k) - Grid coordinate at top left of grid cell.
        #          (s11, s12, s21, s22) - source values at coordinates
        #          (i, k), (i, k+1), (i+1, k), (i+1, k+1)
        if self.ndim == 2:
            rx, rz = self.rs
        else:
            rx, ry, rz = self.rs
        x, y, z = pt_coords
        i = int(x/self.h)
        k = int(z/self.h)
        coords = (i + self.nbpml, k + self.nbpml)
        subs = []
        x = x - i*self.h
        subs.append((rx, x))
        if self.ndim == 3:
            j = int(y/self.h)
            y = y - j*self.h
            subs.append((ry, y))
            coords = (i + self.nbpml, j + self.nbpml, k + self.nbpml)
        z = z - k*self.h
        subs.append((rz, z))
        s = [b.subs(subs).evalf() for b in self.bs]
        return coords, tuple(s)

    # Interpolate onto receiver point.
    def grid2point(self, u, pt_coords):
        if self.ndim == 2:
            rx, rz = self.rs
        else:
            rx, ry, rz = self.rs
        x, y, z = pt_coords
        i = int(x/self.h)
        k = int(z/self.h)

        x = x - i*self.h
        z = z - k*self.h

        subs = []
        subs.append((rx, x))

        if self.ndim == 3:
            j = int(y/self.h)
            y = y - j*self.h
            subs.append((ry, y))
        subs.append((rz, z))
        if self.ndim == 2:
            return sum([b.subs(subs) * u.indexed[t, i+inc[0]+self.nbpml, k+inc[1]+self.nbpml] for inc, b in zip(self.increments, self.bs)])
        else:
            return sum([b.subs(subs) * u.indexed[t, i+inc[0]+self.nbpml, j+inc[1]+self.nbpml, k+inc[2]+self.nbpml] for inc, b in zip(self.increments, self.bs)])

    def read(self, u):
        eqs = []
        for i in range(self.npoint):
            eqs.append(Eq(self.indexed[t, i], self.grid2point(u, self.orig_data[i, :])))
        return eqs

    def add(self, m, u):
        assignments = []
        dt = self.dt
        for j in range(self.npoint):
            add = self.point2grid(self.orig_data[j, :])
            coords = add[0]
            s = add[1]
            assignments += [Eq(u.indexed[tuple([t] + [coords[i] + inc[i] for i in range(self.ndim)])],
                               u.indexed[tuple([t] + [coords[i] + inc[i] for i in range(self.ndim)])] + self.indexed[t, j]*dt*dt/m.indexed[coords]*w) for w, inc in zip(s, self.increments)]
        filtered = [x for x in assignments if isinstance(x, Eq)]
        return filtered


class FWIOperator(Operator):
    def _init_taylor(self, dim=2, time_order=2, space_order=2):
        # Only dim=2 and dim=3 are supported
        # The acoustic wave equation for the square slowness m and a source q
        # is given in 3D by :
        #
        # \begin{cases} &m \frac{d^2 u(x,t)}{dt^2} - \nabla^2 u(x,t) =q  \\
        # &u(.,0) = 0 \\ &\frac{d u(x,t)}{dt}|_{t=0} = 0 \end{cases}
        #
        # with the zero initial conditons to guarantee unicity of the solution
        # Choose dimension (2 or 3)

        # half width for indexes, goes from -half to half
        width_t = int(time_order/2)
        width_h = int(space_order/2)
        p = Function('p')
        s, h = symbols('s h')
        if dim == 2:
            m = IndexedBase("M")[x, z]
            e = IndexedBase("E")[x, z]
            solvep = p(x, z, t + width_t*s)
            solvepa = p(x, z, t - width_t*s)
        else:
            m = IndexedBase("M")[x, y, z]
            e = IndexedBase("E")[x, y, z]
            solvep = p(x, y, z, t + width_t*s)
            solvepa = p(x, y, z, t - width_t*s)

        # Indexes for finite differences
        # Could the next three list comprehensions be merged into one?
        indx = [(x + i * h) for i in range(-width_h, width_h + 1)]
        indy = [(y + i * h) for i in range(-width_h, width_h + 1)]
        indz = [(z + i * h) for i in range(-width_h, width_h + 1)]
        indt = [(t + i * s) for i in range(-width_t, width_t + 1)]

        # Time and space  discretization as a Taylor expansion.
        #
        # The time discretization is define as a second order ( $ O (dt^2)) $)
        # centered finite difference to get an explicit Euler scheme easy to
        # solve by steping in time.
        #
        # $ \frac{d^2 u(x,t)}{dt^2} \simeq \frac{u(x,t+dt) - 2 u(x,t) +
        # u(x,t-dt)}{dt^2} + O(dt^2) $
        #
        # And we define the space discretization also as a Taylor serie, with
        # oder chosen by the user. This can either be a direct expansion of the
        # second derivative bulding the laplacian, or a combination of first
        # oder space derivative. The second option can be a better choice in
        # case you would want to extand the method to more complex wave
        # equations involving first order derivatives in chain only.
        #
        # $ \frac{d^2 u(x,t)}{dt^2} \simeq \frac{1}{dx^2} \sum_k \alpha_k
        # (u(x+k dx,t)+u(x-k dx,t)) + O(dx^k)
        # Finite differences
        if dim == 2:
            dtt = as_finite_diff(p(x, z, t).diff(t, t), indt)
            dxx = as_finite_diff(p(x, z, t).diff(x, x), indx)
            dzz = as_finite_diff(p(x, z, t).diff(z, z), indz)
            dt = as_finite_diff(p(x, z, t).diff(t), indt)
            lap = dxx + dzz
        else:
            dtt = as_finite_diff(p(x, y, z, t).diff(t, t), indt)
            dxx = as_finite_diff(p(x, y, z, t).diff(x, x), indx)
            dyy = as_finite_diff(p(x, y, z, t).diff(y, y), indy)
            dzz = as_finite_diff(p(x, y, z, t).diff(z, z), indz)
            dt = as_finite_diff(p(x, y, z, t).diff(t), indt)
            lap = dxx + dyy + dzz

        wave_equation = m*dtt - lap + e*dt
        stencil = solve(wave_equation, solvep)[0]
        wave_equationA = m*dtt - lap - e*dt
        stencilA = solve(wave_equationA, solvepa)[0]
        return ((stencil, (m, s, h, e)), (stencilA, (m, s, h, e)))

    @classmethod
    def smart_sympy_replace(cls, num_dim, time_order, expr, fun, arr, fw):
        a = Wild('a')
        b = Wild('b')
        c = Wild('c')
        d = Wild('d')
        f = Wild('f')
        q = Wild('q')
        x, y, z = symbols("x y z")
        h, s, t = symbols("h s t")
        width_t = int(time_order/2)
        # Replace function notation with array notation
        # Reorder indices so time comes first
        if num_dim == 2:
            # Replace function notation with array notation
            res = expr.replace(fun(a, b, c), arr.indexed[a, b, c])
            # Reorder indices so time comes first
            res = res.replace(arr.indexed[x+b, z+d, t+f], arr.indexed[t+f, x+b, z+d])
        if num_dim == 3:
            res = expr.replace(fun(a, b, c, d), arr.indexed[a, b, c, d])
            res = res.replace(arr.indexed[x+b, y+q, z+d, t+f], arr.indexed[t+f, x+b, y+q, z+d])
        # Replace x+h in indices with x+1
        for dim_var in [x, y, z]:
            res = res.replace(dim_var+c*h, dim_var+c)
        # Replace t+s with t+1
        res = res.replace(t+c*s, t+c)
        if fw:
            res = res.subs({t: t-width_t})
        else:
            res = res.subs({t: t+width_t})
        return res

    def total_dim(self, ndim):
        if ndim == 2:
            return (t, x, z)
        else:
            return (t, x, y, z)

    def space_dim(self, ndim):
        if ndim == 2:
            return (x, z)
        else:
            return (x, y, z)


class ForwardOperator(FWIOperator):
    def __init__(self, m, src, damp, rec, u, time_order=4, spc_order=12, **kwargs):
        assert(m.shape == damp.shape)
        input_params = [m, src, damp, rec, u]
        u.pad_time = False
        output_params = []
        dim = len(m.shape)
        total_dim = self.total_dim(dim)
        space_dim = self.space_dim(dim)
        stencil, subs = self._init_taylor(dim, time_order, spc_order)[0]
        stencil = self.smart_sympy_replace(dim, time_order, stencil, Function('p'), u, fw=True)
<<<<<<< HEAD
        stencil_args = [m.indexed[space_dim], src.dt, src.h, damp.indexed[space_dim]]
        main_stencil = Eq(u.indexed[total_dim], stencil)
=======
        stencil_args = [m[space_dim], src.dt, src.h, damp[space_dim]]
        main_stencil = Eq(u[total_dim], stencil)
>>>>>>> 22ab8977
        stencils = [(main_stencil, stencil_args)]
        src_list = src.add(m, u)
        rec = rec.read(u)
        self.time_loop_stencils_post = src_list+rec
        super(ForwardOperator, self).__init__(subs, src.nt, m.shape, spc_border=spc_order/2,
                                              time_order=time_order, forward=True, dtype=m.dtype,
                                              stencils=stencils, input_params=input_params,
                                              output_params=output_params, **kwargs)


class AdjointOperator(FWIOperator):
    def __init__(self, m, rec, damp, srca, time_order=4, spc_order=12, **kwargs):
        assert(m.shape == damp.shape)
        input_params = [m, rec, damp, srca]
<<<<<<< HEAD
        v = TimeData(name="v", shape=m.shape, time_dim=rec.nt, time_order=time_order,
                     save=True, dtype=m.dtype)
=======
        v = TimeData("v", m.shape, rec.nt, time_order=time_order, save=True, dtype=m.dtype)
>>>>>>> 22ab8977
        output_params = [v]
        dim = len(m.shape)
        total_dim = self.total_dim(dim)
        space_dim = self.space_dim(dim)
        lhs = v.indexed[total_dim]
        stencil, subs = self._init_taylor(dim, time_order, spc_order)[1]
        stencil = self.smart_sympy_replace(dim, time_order, stencil, Function('p'), v, fw=False)
        main_stencil = Eq(lhs, stencil)
<<<<<<< HEAD
        stencil_args = [m.indexed[space_dim], rec.dt, rec.h, damp.indexed[space_dim]]
=======
        stencil_args = [m[space_dim], rec.dt, rec.h, damp[space_dim]]
>>>>>>> 22ab8977
        stencils = [(main_stencil, stencil_args)]
        rec_list = rec.add(m, v)
        src_list = srca.read(v)
        self.time_loop_stencils_post = rec_list + src_list
        super(AdjointOperator, self).__init__(subs, rec.nt, m.shape, spc_border=spc_order/2,
                                              time_order=time_order, forward=False, dtype=m.dtype,
                                              stencils=stencils, input_params=input_params,
                                              output_params=output_params, **kwargs)


class GradientOperator(FWIOperator):
    def __init__(self, u, m, rec, damp, time_order=4, spc_order=12, **kwargs):
        assert(m.shape == damp.shape)
        input_params = [u, m, rec, damp]
<<<<<<< HEAD
        v = TimeData(name="v", shape=m.shape, time_dim=rec.nt, time_order=time_order,
                     save=False, dtype=m.dtype)
        grad = DenseData(name="grad", shape=m.shape, dtype=m.dtype)
=======
        v = TimeData("v", m.shape, rec.nt, time_order=time_order, save=False, dtype=m.dtype)
        grad = DenseData("grad", m.shape, dtype=m.dtype)
>>>>>>> 22ab8977
        output_params = [grad, v]
        dim = len(m.shape)
        total_dim = self.total_dim(dim)
        space_dim = self.space_dim(dim)
        lhs = v.indexed[total_dim]
        stencil, subs = self._init_taylor(dim, time_order, spc_order)[1]
        stencil = self.smart_sympy_replace(dim, time_order, stencil, Function('p'), v, fw=False)
        stencil_args = [m.indexed[space_dim], rec.dt, rec.h, damp.indexed[space_dim]]
        main_stencil = Eq(lhs, lhs + stencil)
<<<<<<< HEAD
        gradient_update = Eq(grad.indexed[space_dim], grad.indexed[space_dim] -
                             (v.indexed[total_dim] - 2 * v.indexed[tuple((t + 1,) + space_dim)] +
                              v.indexed[tuple((t + 2,) + space_dim)]) * u.indexed[total_dim])
        reset_v = Eq(v.indexed[tuple((t + 2,) + space_dim)], 0)
=======
        gradient_update = Eq(grad[space_dim], grad[space_dim] - (v[total_dim] - 2 * v[tuple((t + 1,) + space_dim)] + v[tuple((t + 2,) + space_dim)]) * u[total_dim])
        reset_v = Eq(v[tuple((t + 2,) + space_dim)], 0)
>>>>>>> 22ab8977
        stencils = [(main_stencil, stencil_args), (gradient_update, []), (reset_v, [])]

        rec_list = rec.add(m, v)
        self.time_loop_stencils_pre = rec_list
        super(GradientOperator, self).__init__(subs, rec.nt, m.shape, spc_border=spc_order/2,
                                               time_order=time_order, forward=False, dtype=m.dtype,
                                               stencils=stencils, input_params=input_params,
                                               output_params=output_params, **kwargs)


class BornOperator(FWIOperator):
    def __init__(self, dm, m, src, damp, rec, time_order=4, spc_order=12, **kwargs):
        assert(m.shape == damp.shape)
        input_params = [dm, m, src, damp, rec]
<<<<<<< HEAD
        u = TimeData(name="u", shape=m.shape, time_dim=src.nt, time_order=time_order,
                     save=False, dtype=m.dtype)
        U = TimeData(name="U", shape=m.shape, time_dim=src.nt, time_order=time_order,
                     save=False, dtype=m.dtype)
=======
        u = TimeData("u", m.shape, src.nt, time_order=time_order, save=False, dtype=m.dtype)
        U = TimeData("U", m.shape, src.nt, time_order=time_order, save=False, dtype=m.dtype)
>>>>>>> 22ab8977
        output_params = [u, U]
        dim = len(m.shape)
        total_dim = self.total_dim(dim)
        space_dim = self.space_dim(dim)
        dt = src.dt
        h = src.h
        src_list = src.add(m, u)
        rec = rec.read(U)
        self.time_loop_stencils_pre = src_list
        self.time_loop_stencils_post = rec
        stencil, subs = self._init_taylor(dim, time_order, spc_order)[0]
        first_stencil = self.smart_sympy_replace(dim, time_order, stencil, Function('p'), u, fw=True)
        second_stencil = self.smart_sympy_replace(dim, time_order, stencil, Function('p'), U, fw=True)
<<<<<<< HEAD
        first_stencil_args = [m.indexed[space_dim], dt, h, damp.indexed[space_dim]]
        first_update = Eq(u.indexed[total_dim], u.indexed[total_dim]+first_stencil)
        src2 = -(dt**-2)*(u.indexed[total_dim]-2*u.indexed[tuple((t - 1,) + space_dim)]+u.indexed[tuple((t - 2,) + space_dim)])*dm.indexed[space_dim]
        second_stencil_args = [m.indexed[space_dim], dt, h, damp.indexed[space_dim]]
        second_update = Eq(U.indexed[total_dim], second_stencil)
        insert_second_source = Eq(U.indexed[total_dim], U.indexed[total_dim]+(dt*dt)/m.indexed[space_dim]*src2)
        reset_u = Eq(u.indexed[tuple((t - 2,) + space_dim)], 0)
=======
        first_stencil_args = [m[space_dim], dt, h, damp[space_dim]]
        first_update = Eq(u[total_dim], u[total_dim]+first_stencil)
        src2 = -(dt**-2)*(u[total_dim]-2*u[tuple((t - 1,) + space_dim)]+u[tuple((t - 2,) + space_dim)])*dm[space_dim]
        second_stencil_args = [m[space_dim], dt, h, damp[space_dim]]
        second_update = Eq(U[total_dim], second_stencil)
        insert_second_source = Eq(U[total_dim], U[total_dim]+(dt*dt)/m[space_dim]*src2)
        reset_u = Eq(u[tuple((t - 2,) + space_dim)], 0)
>>>>>>> 22ab8977
        stencils = [(first_update, first_stencil_args), (second_update, second_stencil_args),
                    (insert_second_source, []), (reset_u, [])]
        super(BornOperator, self).__init__(subs, src.nt, m.shape, spc_border=spc_order/2,
                                           time_order=time_order, forward=True, dtype=m.dtype,
                                           stencils=stencils, input_params=input_params,
                                           output_params=output_params, **kwargs)<|MERGE_RESOLUTION|>--- conflicted
+++ resolved
@@ -262,13 +262,8 @@
         space_dim = self.space_dim(dim)
         stencil, subs = self._init_taylor(dim, time_order, spc_order)[0]
         stencil = self.smart_sympy_replace(dim, time_order, stencil, Function('p'), u, fw=True)
-<<<<<<< HEAD
-        stencil_args = [m.indexed[space_dim], src.dt, src.h, damp.indexed[space_dim]]
-        main_stencil = Eq(u.indexed[total_dim], stencil)
-=======
         stencil_args = [m[space_dim], src.dt, src.h, damp[space_dim]]
         main_stencil = Eq(u[total_dim], stencil)
->>>>>>> 22ab8977
         stencils = [(main_stencil, stencil_args)]
         src_list = src.add(m, u)
         rec = rec.read(u)
@@ -283,12 +278,7 @@
     def __init__(self, m, rec, damp, srca, time_order=4, spc_order=12, **kwargs):
         assert(m.shape == damp.shape)
         input_params = [m, rec, damp, srca]
-<<<<<<< HEAD
-        v = TimeData(name="v", shape=m.shape, time_dim=rec.nt, time_order=time_order,
-                     save=True, dtype=m.dtype)
-=======
         v = TimeData("v", m.shape, rec.nt, time_order=time_order, save=True, dtype=m.dtype)
->>>>>>> 22ab8977
         output_params = [v]
         dim = len(m.shape)
         total_dim = self.total_dim(dim)
@@ -297,11 +287,7 @@
         stencil, subs = self._init_taylor(dim, time_order, spc_order)[1]
         stencil = self.smart_sympy_replace(dim, time_order, stencil, Function('p'), v, fw=False)
         main_stencil = Eq(lhs, stencil)
-<<<<<<< HEAD
-        stencil_args = [m.indexed[space_dim], rec.dt, rec.h, damp.indexed[space_dim]]
-=======
         stencil_args = [m[space_dim], rec.dt, rec.h, damp[space_dim]]
->>>>>>> 22ab8977
         stencils = [(main_stencil, stencil_args)]
         rec_list = rec.add(m, v)
         src_list = srca.read(v)
@@ -316,14 +302,8 @@
     def __init__(self, u, m, rec, damp, time_order=4, spc_order=12, **kwargs):
         assert(m.shape == damp.shape)
         input_params = [u, m, rec, damp]
-<<<<<<< HEAD
-        v = TimeData(name="v", shape=m.shape, time_dim=rec.nt, time_order=time_order,
-                     save=False, dtype=m.dtype)
-        grad = DenseData(name="grad", shape=m.shape, dtype=m.dtype)
-=======
         v = TimeData("v", m.shape, rec.nt, time_order=time_order, save=False, dtype=m.dtype)
         grad = DenseData("grad", m.shape, dtype=m.dtype)
->>>>>>> 22ab8977
         output_params = [grad, v]
         dim = len(m.shape)
         total_dim = self.total_dim(dim)
@@ -333,15 +313,8 @@
         stencil = self.smart_sympy_replace(dim, time_order, stencil, Function('p'), v, fw=False)
         stencil_args = [m.indexed[space_dim], rec.dt, rec.h, damp.indexed[space_dim]]
         main_stencil = Eq(lhs, lhs + stencil)
-<<<<<<< HEAD
-        gradient_update = Eq(grad.indexed[space_dim], grad.indexed[space_dim] -
-                             (v.indexed[total_dim] - 2 * v.indexed[tuple((t + 1,) + space_dim)] +
-                              v.indexed[tuple((t + 2,) + space_dim)]) * u.indexed[total_dim])
-        reset_v = Eq(v.indexed[tuple((t + 2,) + space_dim)], 0)
-=======
         gradient_update = Eq(grad[space_dim], grad[space_dim] - (v[total_dim] - 2 * v[tuple((t + 1,) + space_dim)] + v[tuple((t + 2,) + space_dim)]) * u[total_dim])
         reset_v = Eq(v[tuple((t + 2,) + space_dim)], 0)
->>>>>>> 22ab8977
         stencils = [(main_stencil, stencil_args), (gradient_update, []), (reset_v, [])]
 
         rec_list = rec.add(m, v)
@@ -356,15 +329,8 @@
     def __init__(self, dm, m, src, damp, rec, time_order=4, spc_order=12, **kwargs):
         assert(m.shape == damp.shape)
         input_params = [dm, m, src, damp, rec]
-<<<<<<< HEAD
-        u = TimeData(name="u", shape=m.shape, time_dim=src.nt, time_order=time_order,
-                     save=False, dtype=m.dtype)
-        U = TimeData(name="U", shape=m.shape, time_dim=src.nt, time_order=time_order,
-                     save=False, dtype=m.dtype)
-=======
         u = TimeData("u", m.shape, src.nt, time_order=time_order, save=False, dtype=m.dtype)
         U = TimeData("U", m.shape, src.nt, time_order=time_order, save=False, dtype=m.dtype)
->>>>>>> 22ab8977
         output_params = [u, U]
         dim = len(m.shape)
         total_dim = self.total_dim(dim)
@@ -378,15 +344,6 @@
         stencil, subs = self._init_taylor(dim, time_order, spc_order)[0]
         first_stencil = self.smart_sympy_replace(dim, time_order, stencil, Function('p'), u, fw=True)
         second_stencil = self.smart_sympy_replace(dim, time_order, stencil, Function('p'), U, fw=True)
-<<<<<<< HEAD
-        first_stencil_args = [m.indexed[space_dim], dt, h, damp.indexed[space_dim]]
-        first_update = Eq(u.indexed[total_dim], u.indexed[total_dim]+first_stencil)
-        src2 = -(dt**-2)*(u.indexed[total_dim]-2*u.indexed[tuple((t - 1,) + space_dim)]+u.indexed[tuple((t - 2,) + space_dim)])*dm.indexed[space_dim]
-        second_stencil_args = [m.indexed[space_dim], dt, h, damp.indexed[space_dim]]
-        second_update = Eq(U.indexed[total_dim], second_stencil)
-        insert_second_source = Eq(U.indexed[total_dim], U.indexed[total_dim]+(dt*dt)/m.indexed[space_dim]*src2)
-        reset_u = Eq(u.indexed[tuple((t - 2,) + space_dim)], 0)
-=======
         first_stencil_args = [m[space_dim], dt, h, damp[space_dim]]
         first_update = Eq(u[total_dim], u[total_dim]+first_stencil)
         src2 = -(dt**-2)*(u[total_dim]-2*u[tuple((t - 1,) + space_dim)]+u[tuple((t - 2,) + space_dim)])*dm[space_dim]
@@ -394,7 +351,6 @@
         second_update = Eq(U[total_dim], second_stencil)
         insert_second_source = Eq(U[total_dim], U[total_dim]+(dt*dt)/m[space_dim]*src2)
         reset_u = Eq(u[tuple((t - 2,) + space_dim)], 0)
->>>>>>> 22ab8977
         stencils = [(first_update, first_stencil_args), (second_update, second_stencil_args),
                     (insert_second_source, []), (reset_u, [])]
         super(BornOperator, self).__init__(subs, src.nt, m.shape, spc_border=spc_order/2,
