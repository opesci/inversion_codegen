sudo: false

language: python

env:
  global:
    # Doctr deploy key for opesci/devito
    - secure: "A6t8XTNLC7HS3Wip3Qnn93ZlHM8Y6JEQ1jFv9eLbQx+tGIvpCNXoM4QGaL2tphqHcVQDQGO6rVX9hjm8Cz2bRwOdCNTqbukChnd2tcCuF/2u+Ua0ev+/2o8/N1IaQxM62XI73PEgX+NTaYHpcTmFHfkfHnxpAlGpycW0aiNxzrGM400Wq6ap8zmq1SdFxWms7w1+li1P3zoGd7In+Gg8Kxd6Ty5qsy/qsl3rDQExT8Li8P0NWcthmTvMokUpb3ocLRfrpdobk9x3YTtwoRXaZFyp80nD2pVzjZSI3oiqHMNJF9lWbLVTInNvoK4nCR4gB8gYg34RcE50JoBsqFFN/qQMJtsEUc00/8Y9SLAsxMve0JtZnBBjmR+LWy89DHpAy8MlPhc40JVh53LSyzYglXlSkMwfDhWnollOQjyhC5ndV8tpuHW/9c+SqaG9SwVktAot+OGKogn1FT6bIxgMslRJpBhUROM9KO7qDssT+iC26wAUagsUtEpSFz4CqiYThyGcvnKFnlxAIOG/yWFF6GcfI/swsEixHjQdeMx7ICV2bWm+jAoS/ojjtDdPzgoxnsWnIChMvGCDCChNoAl3IlAJNKR5VsVr7bwr4eHSR9DBWJCZSfg1lyzU2nOQz4q8y/C0gfP1N0zv5kKWn8HKTr7FjLfofMWVCguwUS7hIVU="
    - DEVITO_LOGGING: "INFO"

matrix:
  include:
    - os: linux
      python: "3.6"
      addons:
        apt:
          sources:
            - ubuntu-toolchain-r-test     # For gcc 4.9, 5 and 7
          packages:
            - gcc-4.9
            - g++-4.9
      env: DEVITO_ARCH=gcc-4.9 DEVITO_OPENMP=0 INSTALL_TYPE=pip_setup RUN_EXAMPLES=False
    - os: linux
      python: "3.6"
      addons:
        apt:
          sources:
            - ubuntu-toolchain-r-test     # For gcc 4.9, 5 and 7
          packages:
            - gcc-5
            - g++-5
      env: DEVITO_ARCH=gcc-5 DEVITO_OPENMP=0 RUN_EXAMPLES=True INSTALL_TYPE=conda
    - os: linux
      python: "3.6"
      addons:
        apt:
          sources:
            - ubuntu-toolchain-r-test     # For gcc 4.9, 5 and 7
          packages:
            - gcc-4.9
            - g++-4.9
      env: DEVITO_ARCH=gcc-4.9 DEVITO_OPENMP=1 OMP_NUM_THREADS=2 RUN_EXAMPLES=True INSTALL_TYPE=conda
    - os: linux
      python: "3.6"
      addons:
        apt:
          sources:
            - ubuntu-toolchain-r-test     # For gcc 4.9, 5 and 7
          packages:
            - gcc-7
            - g++-7
      env: DEVITO_ARCH=gcc-7 DEVITO_OPENMP=0 DEVITO_BACKEND=yask YC_CXX=g++-7 INSTALL_TYPE=conda RUN_EXAMPLES=False
  allow_failures:
    - os: linux
      python: "2.7"
      env: DEVITO_ARCH=gcc-4.9 DEVITO_OPENMP=0
    - os: osx
      python: "2.7"
      env: DEVITO_ARCH=clang DEVITO_OPENMP=0

addons:
  apt:
    sources:
      - ubuntu-toolchain-r-test     # For gcc 4.9, 5 and 7

before_install:
  # Setup anaconda
  - if [[ "$TRAVIS_PYTHON_VERSION" == "2.7" ]]; then
      wget https://repo.continuum.io/miniconda/Miniconda2-latest-Linux-x86_64.sh -O miniconda.sh;
    else
      wget https://repo.continuum.io/miniconda/Miniconda3-latest-Linux-x86_64.sh -O miniconda.sh;
    fi
  - bash miniconda.sh -b -p $HOME/miniconda
  - export PATH="$HOME/miniconda/bin:$PATH"
  - hash -r
  - conda config --set always_yes yes --set changeps1 no
  - conda update -q conda
  # Useful for debugging any issues with conda
  - conda info -a

install:
  # Install devito with conda
  - if [[ $INSTALL_TYPE == 'conda' ]]; then
      conda env create -q -f environment.yml python=$TRAVIS_PYTHON_VERSION;
      source activate devito;
      pip install -e .;
      conda list;
    fi
  # Install devito with pip
  - if [[ $INSTALL_TYPE == 'pip_setup' ]]; then python setup.py install; fi

before_script:
  - echo -e "Host github.com\n\tStrictHostKeyChecking no\n" >> ~/.ssh/config
  - if [[ $DEVITO_BACKEND == 'yask' ]]; then
      conda install swig; cd ../;
      git clone https://github.com/opesci/yask.git;
      cd yask; make compiler && make compiler-api; pip install -e .; cd ../devito;
    fi

script:
  - flake8 --builtins=ArgumentError .
  # Run tests with pip
  - if [[ $INSTALL_TYPE == 'pip_setup' ]]; then python setup.py test; fi
  # Run test with py.tests
  - if [[ $INSTALL_TYPE == 'conda' ]]; then py.test --cov devito tests/; fi
  # Run remaining specialized examples and tests
  # Additional seismic operator tests
  - if [[ $RUN_EXAMPLES == 'True' ]]; then DEVITO_BACKEND=foreign py.test tests/test_operator.py -k TestForeign; fi
  - if [[ $RUN_EXAMPLES == 'True' ]]; then python examples/seismic/benchmark.py test -P tti -so 4 -a -d 20 20 20 -n 5; fi
  - if [[ $RUN_EXAMPLES == 'True' ]]; then python examples/seismic/benchmark.py test -P acoustic -a; fi
  - if [[ $RUN_EXAMPLES == 'True' ]]; then python examples/seismic/acoustic/acoustic_example.py --full; fi
  - if [[ $RUN_EXAMPLES == 'True' ]]; then python examples/seismic/acoustic/acoustic_example.py --full --checkpointing; fi
  - if [[ $RUN_EXAMPLES == 'True' ]]; then python examples/seismic/acoustic/acoustic_example.py --constant --full; fi
  - if [[ $RUN_EXAMPLES == 'True' ]]; then python examples/misc/linalg.py mat-vec mat-mat-sum transpose-mat-vec; fi
  - if [[ $RUN_EXAMPLES == 'True' ]]; then python examples/seismic/tti/tti_example.py -a; fi
  - if [[ $RUN_EXAMPLES == 'True' ]]; then python examples/seismic/tti/tti_example.py -a --noazimuth; fi
  # Test tutorial notebooks for the website using nbval
<<<<<<< HEAD
  - if [[ $RUN_EXAMPLES == 'True' ]]; then py.test -vs --nbval examples/cfd; fi
  - if [[ $RUN_EXAMPLES == 'True' ]]; then PYTEST_DEBUG=1 py.test -vs --pastebin=all --full-trace --nbval examples/seismic/tutorials; fi
=======
  - if [[ $RUN_EXAMPLES == 'True' ]]; then py.test --nbval examples/cfd; fi
  - if [[ $RUN_EXAMPLES == 'True' ]]; then py.test --nbval examples/seismic/tutorials/0[1-3]*; fi
>>>>>>> 33006a05
  # Code coverage and documentation generation
  - if [[ $INSTALL_TYPE == 'conda' ]]; then
      codecov;
      sphinx-apidoc -f -o docs/ examples;
      sphinx-apidoc -f -o docs/ devito devito/yask/*;
      cd docs;
      make html;
      cd ..;
    fi
  # Docs deployment only once from a single build
  - if [[ $DEVITO_ARCH == 'gcc-5' ]]; then
          set -e;
          pip install doctr;
          doctr deploy . --built-docs docs --key-path .deploy_key.enc;
    fi<|MERGE_RESOLUTION|>--- conflicted
+++ resolved
@@ -115,13 +115,8 @@
   - if [[ $RUN_EXAMPLES == 'True' ]]; then python examples/seismic/tti/tti_example.py -a; fi
   - if [[ $RUN_EXAMPLES == 'True' ]]; then python examples/seismic/tti/tti_example.py -a --noazimuth; fi
   # Test tutorial notebooks for the website using nbval
-<<<<<<< HEAD
   - if [[ $RUN_EXAMPLES == 'True' ]]; then py.test -vs --nbval examples/cfd; fi
-  - if [[ $RUN_EXAMPLES == 'True' ]]; then PYTEST_DEBUG=1 py.test -vs --pastebin=all --full-trace --nbval examples/seismic/tutorials; fi
-=======
-  - if [[ $RUN_EXAMPLES == 'True' ]]; then py.test --nbval examples/cfd; fi
-  - if [[ $RUN_EXAMPLES == 'True' ]]; then py.test --nbval examples/seismic/tutorials/0[1-3]*; fi
->>>>>>> 33006a05
+  - if [[ $RUN_EXAMPLES == 'True' ]]; then py.test -vs --nbval examples/seismic/tutorials; fi
   # Code coverage and documentation generation
   - if [[ $INSTALL_TYPE == 'conda' ]]; then
       codecov;
