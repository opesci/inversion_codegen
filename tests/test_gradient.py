import numpy as np
import pytest
from numpy import linalg

from examples.acoustic.Acoustic_codegen import Acoustic_cg
from examples.containers import IGrid, IShot


@pytest.mark.parametrize('space_order', [4])
@pytest.mark.parametrize('time_order', [2])
@pytest.mark.parametrize('dimensions', [(70, 80)])
def test_gradient(dimensions, time_order, space_order):
    nbpml = 40

    if len(dimensions) == 2:
        # Dimensions in 2D are (x, z)
        origin = (0., 0.)
        spacing = (10., 10.)

        # True velocity
        true_vp = np.ones(dimensions) + .5
        true_vp[:, int(dimensions[1] / 2):] = 2

        # Source location
        location = np.zeros((1, 2))
        location[0, 0] = origin[0] + dimensions[0] * spacing[0] * 0.5
        location[0, 1] = origin[1] + 2 * spacing[1]

        # Receiver coordinates
        receiver_coords = np.zeros((101, 2))
        receiver_coords[:, 0] = np.linspace(0, origin[0] +
                                            dimensions[0] * spacing[0], num=101)
        receiver_coords[:, 1] = location[0, 1]
<<<<<<< HEAD
        if len(dimensions) == 3:
            receiver_coords[:, 1] = origin[1] + dimensions[1] * spacing[1] * 0.5
            receiver_coords[:, 2] = location[0, 2]
        data.set_receiver_pos(receiver_coords)
        data.set_shape(nt, 101)
        # Adjoint test
        wave_true = Acoustic_cg(model, data, src, t_order=time_order,
                                s_order=space_order, nbpml=40)
        wave_0 = Acoustic_cg(model0, data, src, t_order=time_order,
                             s_order=space_order, nbpml=40)
        return wave_true, wave_0, dm, initial_vp

    @pytest.fixture(params=[2])
    def time_order(self, request):
        return request.param

    @pytest.fixture(params=[4])
    def space_order(self, request):
        return request.param

    def test_grad(self, acoustic):
        rec = acoustic[0].Forward()[0]
        rec0, u0, _, _, _ = acoustic[1].Forward(save=True)
        F0 = .5*linalg.norm(rec0 - rec)**2
        gradient = acoustic[1].Gradient(rec0 - rec, u0)
        # Actual Gradient test
        G = np.dot(gradient.reshape(-1), acoustic[1].model.pad(acoustic[2]).reshape(-1))
        # FWI Gradient test
        H = [0.5, 0.25, .125, 0.0625, 0.0312, 0.015625, 0.0078125]
        error1 = np.zeros(7)
        error2 = np.zeros(7)
        for i in range(0, 7):
            acoustic[1].model.set_vp(np.sqrt((acoustic[3]**-2 + H[i] *
                                              acoustic[2])**(-1)))
            d = acoustic[1].Forward()[0]
            error1[i] = np.absolute(.5*linalg.norm(d - rec)**2 - F0)
            error2[i] = np.absolute(.5*linalg.norm(d - rec)**2 - F0 - H[i] * G)

        hh = np.zeros(7)
        for i in range(0, 7):
            hh[i] = H[i] * H[i]

        # Test slope of the  tests
        p1 = np.polyfit(np.log10(H), np.log10(error1), 1)
        p2 = np.polyfit(np.log10(H), np.log10(error2), 1)
        print(p1)
        print(p2)
        assert np.isclose(p1[0], 1.0, rtol=0.1)
        assert np.isclose(p2[0], 2.0, rtol=0.1)
=======

    elif len(dimensions) == 3:
        # Dimensions in 3D are (x, y, z)
        origin = (0., 0., 0.)
        spacing = (15., 15., 15.)

        # True velocity
        true_vp = np.ones(dimensions) + .5
        true_vp[:, :, int(dimensions[2] / 2):] = 2

        # Source location
        location = np.zeros((1, 3))
        location[0, 0] = origin[0] + dimensions[0] * spacing[0] * 0.5
        location[0, 1] = origin[1] + dimensions[1] * spacing[1] * 0.5
        location[0, 2] = origin[1] + 2 * spacing[2]

        # Receiver coordinates
        receiver_coords = np.zeros((101, 3))
        receiver_coords[:, 0] = np.linspace(0, origin[0] +
                                            dimensions[0] * spacing[0], num=101)
        receiver_coords[:, 1] = origin[1] + dimensions[1] * spacing[1] * 0.5
        receiver_coords[:, 2] = location[0, 2]

    # velocity models
    def smooth10(vel):
        out = np.zeros(dimensions)
        out[:] = vel[:]
        for a in range(5, dimensions[-1]-6):
            if len(dimensions) == 2:
                out[:, a] = np.sum(vel[:, a - 5:a + 5], axis=1) / 10
            else:
                out[:, :, a] = np.sum(vel[:, :, a - 5:a + 5], axis=2) / 10
        return out

    # Smooth velocity
    initial_vp = smooth10(true_vp)
    dm = true_vp**-2 - initial_vp**-2
    model = IGrid(origin, spacing, true_vp)
    model0 = IGrid(origin, spacing, initial_vp)
    # Define seismic data.
    data = IShot()
    src = IShot()
    f0 = .010
    if time_order == 4:
        dt = 1.73 * model.get_critical_dt()
    else:
        dt = model.get_critical_dt()
    t0 = 0.0
    tn = 750.0
    nt = int(1+(tn-t0)/dt)
    # Set up the source as Ricker wavelet for f0

    def source(t, f0):
        r = (np.pi * f0 * (t - 1./f0))
        return (1-2.*r**2)*np.exp(-r**2)

    # Source geometry
    time_series = np.zeros((nt, 1))
    time_series[:, 0] = source(np.linspace(t0, tn, nt), f0)
    src.set_receiver_pos(location)
    src.set_shape(nt, 1)
    src.set_traces(time_series)

    data.set_receiver_pos(receiver_coords)
    data.set_shape(nt, 101)
    # Adjoint test
    wave_true = Acoustic_cg(model, data, src, t_order=time_order,
                            s_order=space_order, nbpml=nbpml)
    wave_0 = Acoustic_cg(model0, data, src, t_order=time_order,
                         s_order=space_order, nbpml=nbpml)

    rec = wave_true.Forward()[0]
    rec0, u0, _, _, _ = wave_0.Forward(save=True)
    F0 = .5*linalg.norm(rec0 - rec)**2
    gradient = wave_0.Gradient(rec0 - rec, u0)
    # Actual Gradient test
    G = np.dot(gradient.reshape(-1), wave_0.model.pad(dm).reshape(-1))
    # FWI Gradient test
    H = [0.5, 0.25, .125, 0.0625, 0.0312, 0.015625, 0.0078125]
    error1 = np.zeros(7)
    error2 = np.zeros(7)
    for i in range(0, 7):
        wave_0.model.set_vp(np.sqrt((initial_vp**-2 + H[i] * dm)**(-1)))
        d = wave_0.Forward()[0]
        error1[i] = np.absolute(.5*linalg.norm(d - rec)**2 - F0)
        error2[i] = np.absolute(.5*linalg.norm(d - rec)**2 - F0 - H[i] * G)
        # print(F0, .5*linalg.norm(d - rec)**2, error1[i], H[i] *G, error2[i])
        # print('For h = ', H[i], '\nFirst order errors is : ', error1[i],
        #       '\nSecond order errors is ', error2[i])

    hh = np.zeros(7)
    for i in range(0, 7):
        hh[i] = H[i] * H[i]

    # Test slope of the  tests
    p1 = np.polyfit(np.log10(H), np.log10(error1), 1)
    p2 = np.polyfit(np.log10(H), np.log10(error2), 1)
    print(p1)
    print(p2)
    assert np.isclose(p1[0], 1.0, rtol=0.1)
    assert np.isclose(p2[0], 2.0, rtol=0.1)
>>>>>>> e99d2ea9


if __name__ == "__main__":
    test_gradient(dimensions=(60, 70), time_order=2, space_order=4)<|MERGE_RESOLUTION|>--- conflicted
+++ resolved
@@ -31,57 +31,6 @@
         receiver_coords[:, 0] = np.linspace(0, origin[0] +
                                             dimensions[0] * spacing[0], num=101)
         receiver_coords[:, 1] = location[0, 1]
-<<<<<<< HEAD
-        if len(dimensions) == 3:
-            receiver_coords[:, 1] = origin[1] + dimensions[1] * spacing[1] * 0.5
-            receiver_coords[:, 2] = location[0, 2]
-        data.set_receiver_pos(receiver_coords)
-        data.set_shape(nt, 101)
-        # Adjoint test
-        wave_true = Acoustic_cg(model, data, src, t_order=time_order,
-                                s_order=space_order, nbpml=40)
-        wave_0 = Acoustic_cg(model0, data, src, t_order=time_order,
-                             s_order=space_order, nbpml=40)
-        return wave_true, wave_0, dm, initial_vp
-
-    @pytest.fixture(params=[2])
-    def time_order(self, request):
-        return request.param
-
-    @pytest.fixture(params=[4])
-    def space_order(self, request):
-        return request.param
-
-    def test_grad(self, acoustic):
-        rec = acoustic[0].Forward()[0]
-        rec0, u0, _, _, _ = acoustic[1].Forward(save=True)
-        F0 = .5*linalg.norm(rec0 - rec)**2
-        gradient = acoustic[1].Gradient(rec0 - rec, u0)
-        # Actual Gradient test
-        G = np.dot(gradient.reshape(-1), acoustic[1].model.pad(acoustic[2]).reshape(-1))
-        # FWI Gradient test
-        H = [0.5, 0.25, .125, 0.0625, 0.0312, 0.015625, 0.0078125]
-        error1 = np.zeros(7)
-        error2 = np.zeros(7)
-        for i in range(0, 7):
-            acoustic[1].model.set_vp(np.sqrt((acoustic[3]**-2 + H[i] *
-                                              acoustic[2])**(-1)))
-            d = acoustic[1].Forward()[0]
-            error1[i] = np.absolute(.5*linalg.norm(d - rec)**2 - F0)
-            error2[i] = np.absolute(.5*linalg.norm(d - rec)**2 - F0 - H[i] * G)
-
-        hh = np.zeros(7)
-        for i in range(0, 7):
-            hh[i] = H[i] * H[i]
-
-        # Test slope of the  tests
-        p1 = np.polyfit(np.log10(H), np.log10(error1), 1)
-        p2 = np.polyfit(np.log10(H), np.log10(error2), 1)
-        print(p1)
-        print(p2)
-        assert np.isclose(p1[0], 1.0, rtol=0.1)
-        assert np.isclose(p2[0], 2.0, rtol=0.1)
-=======
 
     elif len(dimensions) == 3:
         # Dimensions in 3D are (x, y, z)
@@ -183,7 +132,6 @@
     print(p2)
     assert np.isclose(p1[0], 1.0, rtol=0.1)
     assert np.isclose(p2[0], 2.0, rtol=0.1)
->>>>>>> e99d2ea9
 
 
 if __name__ == "__main__":
