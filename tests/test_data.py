--- conflicted
+++ resolved
@@ -119,7 +119,7 @@
         arr.fill(2.)
         assert np.all(arr - u.data == 1.)
 
-    @skipif_yask  # YASK not throwing excpetions yet
+    @skipif_backend(['yask', 'ops'])  # YASK and OPS backends do not support MPI yet
     def test_illegal_indexing(self):
         """
         Tests that indexing into illegal entries throws an exception.
@@ -193,7 +193,7 @@
         assert v._extent_padding.left == v._extent_padding.right == (1, 3, 4)
 
 
-@skipif_yask
+@skipif_backend(['yask', 'ops'])
 class TestDecomposition(object):
 
     """
@@ -309,78 +309,9 @@
         assert d.reshape((1, 3, 10, 11, 14)) == Decomposition([[0], [1], [], [2, 3]], 2)
 
 
-@skipif_yask  # YASK backend does not support MPI yet
+@skipif_backend(['yask', 'ops'])  # YASK and OPS backends do not support MPI yet
 class TestDataDistributed(object):
 
-<<<<<<< HEAD
-    # Test simple insertion and extraction
-    u.data_with_halo[0, 0, 0] = 1.
-    u.data[0, 0, 0] = 2.
-    assert u.data_with_halo[0, 0, 0] == 1.
-    assert u.data[0, 0, 0] == 2.
-    assert u.data_with_halo[2, 2, 2] == 2.
-
-    # Test negative indices
-    u.data_with_halo[-1, -1, -1] = 3.
-    assert u.data[-1, -1, -1] == 0.
-    assert u.data_with_halo[-1, -1, -1] == 3.
-
-
-def test_data_arithmetic():
-    """
-    Tests arithmetic operations between :class:`Data` objects and values.
-    """
-    grid = Grid(shape=(16, 16, 16))
-    u = Function(name='yu3D', grid=grid, space_order=0)
-    u.data[:] = 1
-
-    # Simple arithmetic
-    assert np.all(u.data == 1)
-    assert np.all(u.data + 2. == 3.)
-    assert np.all(u.data - 2. == -1.)
-    assert np.all(u.data * 2. == 2.)
-    assert np.all(u.data / 2. == 0.5)
-    assert np.all(u.data % 2 == 1.)
-
-    # Increments and partial increments
-    u.data[:] += 2.
-    assert np.all(u.data == 3.)
-    u.data[9, :, :] += 1.
-    assert all(np.all(u.data[i, :, :] == 3.) for i in range(9))
-    assert np.all(u.data[9, :, :] == 4.)
-
-    # Right operations __rOP__
-    u.data[:] = 1.
-    arr = np.ndarray(shape=(16, 16, 16), dtype=np.float32)
-    arr.fill(2.)
-    assert np.all(arr - u.data == 1.)
-
-
-@skipif_backend(['yask', 'ops'])
-def test_illegal_indexing():
-    """
-    Tests that indexing into illegal entries throws an exception.
-    """
-    nt = 5
-    grid = Grid(shape=(4, 4, 4))
-    u = Function(name='u', grid=grid)
-    v = TimeFunction(name='v', grid=grid, save=nt)
-
-    try:
-        u.data[5]
-        assert False
-    except IndexError:
-        pass
-    try:
-        v.data[nt]
-        assert False
-    except IndexError:
-        pass
-
-
-def test_logic_indexing():
-=======
->>>>>>> 8ffaef12
     """
     Test Data indexing and manipulation when distributed over a set of MPI processes.
     """
