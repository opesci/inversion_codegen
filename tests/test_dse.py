--- conflicted
+++ resolved
@@ -998,7 +998,6 @@
         assert len(arrays) == 1
         assert all(i._mem_heap and not i._mem_external for i in arrays)
 
-<<<<<<< HEAD
         # Check numerical output
         op0(time_M=1)
         op1(time_M=1, u=u1)
@@ -1074,9 +1073,6 @@
 
     @pytest.mark.xfail(reason="Cannot deal with nested aliases yet")
     def test_nested_invariants(self):
-=======
-    def test_nested_invariants_v2(self):
->>>>>>> 62cc12ea
         """
         Check that nested aliases are optimized away.
         """
