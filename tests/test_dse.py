--- conflicted
+++ resolved
@@ -2,15 +2,9 @@
 from sympy import sin  # noqa
 import numpy as np
 import pytest
-<<<<<<< HEAD
 from conftest import x, y, z, skipif_backend  # noqa
-from devito import (Eq, Function, TimeFunction, SparseFunction,
-                    Grid, Operator, configuration)  # noqa
-=======
-from conftest import x, y, z, skipif_yask  # noqa
-
-from devito import Eq, Constant, Function, TimeFunction, SparseFunction, Grid, Operator, ruido  # noqa
->>>>>>> 8ffaef12
+
+from devito import Eq, Constant, Function, TimeFunction, SparseFunction, Grid, Operator, ruido, configuration  # noqa
 from devito.ir import Stencil, FlowGraph, retrieve_iteration_tree
 from devito.dse import common_subexprs_elimination, collect
 from devito.symbolics import (xreplace_constrained, iq_timeinvariant, iq_timevarying,
@@ -140,11 +134,8 @@
     assert np.allclose(tti_nodse[1].data, rec.data, atol=10e-1)
 
 
-<<<<<<< HEAD
-=======
 @ruido(profiling='advanced')
-@skipif_yask
->>>>>>> 8ffaef12
+@skipif_backend(['yask', 'ops'])
 @pytest.mark.parametrize('kernel,space_order,expected', [
     ('shifted', 8, 355), ('shifted', 16, 622),
     ('centered', 8, 168), ('centered', 16, 300)
